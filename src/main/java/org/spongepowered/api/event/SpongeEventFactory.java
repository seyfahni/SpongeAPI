/*
 * This file is part of SpongeAPI, licensed under the MIT License (MIT).
 *
 * Copyright (c) SpongePowered <https://www.spongepowered.org>
 * Copyright (c) contributors
 *
 * Permission is hereby granted, free of charge, to any person obtaining a copy
 * of this software and associated documentation files (the "Software"), to deal
 * in the Software without restriction, including without limitation the rights
 * to use, copy, modify, merge, publish, distribute, sublicense, and/or sell
 * copies of the Software, and to permit persons to whom the Software is
 * furnished to do so, subject to the following conditions:
 *
 * The above copyright notice and this permission notice shall be included in
 * all copies or substantial portions of the Software.
 *
 * THE SOFTWARE IS PROVIDED "AS IS", WITHOUT WARRANTY OF ANY KIND, EXPRESS OR
 * IMPLIED, INCLUDING BUT NOT LIMITED TO THE WARRANTIES OF MERCHANTABILITY,
 * FITNESS FOR A PARTICULAR PURPOSE AND NONINFRINGEMENT. IN NO EVENT SHALL THE
 * AUTHORS OR COPYRIGHT HOLDERS BE LIABLE FOR ANY CLAIM, DAMAGES OR OTHER
 * LIABILITY, WHETHER IN AN ACTION OF CONTRACT, TORT OR OTHERWISE, ARISING FROM,
 * OUT OF OR IN CONNECTION WITH THE SOFTWARE OR THE USE OR OTHER DEALINGS IN
 * THE SOFTWARE.
 */
package org.spongepowered.api.event;

import com.flowpowered.math.vector.Vector3d;
import com.flowpowered.math.vector.Vector3i;
import com.google.common.base.Preconditions;
import java.net.InetSocketAddress;
import java.util.HashMap;
import java.util.List;
import java.util.Locale;
import java.util.Map;
import java.util.Optional;
import java.util.Set;
import java.util.function.Function;
import org.spongepowered.api.GameState;
import org.spongepowered.api.block.BlockSnapshot;
import org.spongepowered.api.block.BlockState;
import org.spongepowered.api.block.tileentity.Sign;
import org.spongepowered.api.block.tileentity.TileEntity;
import org.spongepowered.api.block.tileentity.carrier.BrewingStand;
import org.spongepowered.api.block.tileentity.carrier.Furnace;
import org.spongepowered.api.command.CommandResult;
import org.spongepowered.api.command.source.RconSource;
import org.spongepowered.api.data.DataHolder;
import org.spongepowered.api.data.DataTransactionResult;
import org.spongepowered.api.data.Transaction;
import org.spongepowered.api.data.manipulator.immutable.tileentity.ImmutableSignData;
import org.spongepowered.api.data.manipulator.mutable.tileentity.SignData;
import org.spongepowered.api.data.type.SkinPart;
import org.spongepowered.api.effect.potion.PotionEffect;
import org.spongepowered.api.entity.Entity;
import org.spongepowered.api.entity.EntitySnapshot;
import org.spongepowered.api.entity.EntityType;
import org.spongepowered.api.entity.Item;
import org.spongepowered.api.entity.Transform;
import org.spongepowered.api.entity.ai.Goal;
import org.spongepowered.api.entity.ai.task.AITask;
import org.spongepowered.api.entity.explosive.Explosive;
import org.spongepowered.api.entity.explosive.FusedExplosive;
import org.spongepowered.api.entity.living.Ageable;
import org.spongepowered.api.entity.living.Agent;
import org.spongepowered.api.entity.living.Humanoid;
import org.spongepowered.api.entity.living.Living;
import org.spongepowered.api.entity.living.player.Player;
import org.spongepowered.api.entity.living.player.User;
import org.spongepowered.api.entity.living.player.gamemode.GameMode;
import org.spongepowered.api.entity.projectile.FishHook;
import org.spongepowered.api.entity.projectile.Projectile;
import org.spongepowered.api.event.achievement.GrantAchievementEvent;
import org.spongepowered.api.event.action.CollideEvent;
import org.spongepowered.api.event.action.FishingEvent;
import org.spongepowered.api.event.action.InteractEvent;
import org.spongepowered.api.event.action.LightningEvent;
import org.spongepowered.api.event.action.SleepingEvent;
import org.spongepowered.api.event.block.ChangeBlockEvent;
import org.spongepowered.api.event.block.CollideBlockEvent;
import org.spongepowered.api.event.block.InteractBlockEvent;
import org.spongepowered.api.event.block.NotifyNeighborBlockEvent;
import org.spongepowered.api.event.block.TargetBlockEvent;
import org.spongepowered.api.event.block.TickBlockEvent;
import org.spongepowered.api.event.block.tileentity.BrewingEvent;
import org.spongepowered.api.event.block.tileentity.ChangeSignEvent;
import org.spongepowered.api.event.block.tileentity.SmeltEvent;
import org.spongepowered.api.event.block.tileentity.TargetTileEntityEvent;
import org.spongepowered.api.event.cause.Cause;
import org.spongepowered.api.event.cause.entity.damage.DamageModifier;
import org.spongepowered.api.event.cause.entity.health.HealthModifier;
import org.spongepowered.api.event.command.SendCommandEvent;
import org.spongepowered.api.event.command.TabCompleteEvent;
import org.spongepowered.api.event.data.ChangeDataHolderEvent;
import org.spongepowered.api.event.economy.EconomyTransactionEvent;
import org.spongepowered.api.event.entity.AffectEntityEvent;
import org.spongepowered.api.event.entity.AttackEntityEvent;
import org.spongepowered.api.event.entity.BreedEntityEvent;
import org.spongepowered.api.event.entity.ChangeEntityEquipmentEvent;
import org.spongepowered.api.event.entity.ChangeEntityExperienceEvent;
import org.spongepowered.api.event.entity.ChangeEntityPotionEffectEvent;
import org.spongepowered.api.event.entity.CollideEntityEvent;
import org.spongepowered.api.event.entity.ConstructEntityEvent;
import org.spongepowered.api.event.entity.DamageEntityEvent;
import org.spongepowered.api.event.entity.DestructEntityEvent;
import org.spongepowered.api.event.entity.DismountEntityEvent;
import org.spongepowered.api.event.entity.ExpireEntityEvent;
import org.spongepowered.api.event.entity.HarvestEntityEvent;
import org.spongepowered.api.event.entity.HealEntityEvent;
import org.spongepowered.api.event.entity.IgniteEntityEvent;
import org.spongepowered.api.event.entity.InteractEntityEvent;
import org.spongepowered.api.event.entity.LeashEntityEvent;
import org.spongepowered.api.event.entity.MountEntityEvent;
import org.spongepowered.api.event.entity.MoveEntityEvent;
import org.spongepowered.api.event.entity.SpawnEntityEvent;
import org.spongepowered.api.event.entity.TameEntityEvent;
import org.spongepowered.api.event.entity.TargetEntityEvent;
import org.spongepowered.api.event.entity.UnleashEntityEvent;
import org.spongepowered.api.event.entity.ai.AITaskEvent;
import org.spongepowered.api.event.entity.explosive.DefuseExplosiveEvent;
import org.spongepowered.api.event.entity.explosive.DetonateExplosiveEvent;
import org.spongepowered.api.event.entity.explosive.PrimeExplosiveEvent;
import org.spongepowered.api.event.entity.explosive.TargetExplosiveEvent;
import org.spongepowered.api.event.entity.explosive.TargetFusedExplosiveEvent;
import org.spongepowered.api.event.entity.item.ItemMergeItemEvent;
import org.spongepowered.api.event.entity.item.TargetItemEvent;
import org.spongepowered.api.event.entity.living.TargetAgentEvent;
import org.spongepowered.api.event.entity.living.TargetLivingEvent;
import org.spongepowered.api.event.entity.living.humanoid.ChangeGameModeEvent;
import org.spongepowered.api.event.entity.living.humanoid.ChangeLevelEvent;
import org.spongepowered.api.event.entity.living.humanoid.TargetHumanoidEvent;
import org.spongepowered.api.event.entity.living.humanoid.player.KickPlayerEvent;
import org.spongepowered.api.event.entity.living.humanoid.player.PlayerChangeClientSettingsEvent;
import org.spongepowered.api.event.entity.living.humanoid.player.ResourcePackStatusEvent;
import org.spongepowered.api.event.entity.living.humanoid.player.RespawnPlayerEvent;
import org.spongepowered.api.event.entity.living.humanoid.player.TargetPlayerEvent;
import org.spongepowered.api.event.entity.projectile.LaunchProjectileEvent;
import org.spongepowered.api.event.entity.projectile.TargetProjectileEvent;
import org.spongepowered.api.event.game.GameReloadEvent;
import org.spongepowered.api.event.game.state.GameAboutToStartServerEvent;
import org.spongepowered.api.event.game.state.GameConstructionEvent;
import org.spongepowered.api.event.game.state.GameInitializationEvent;
import org.spongepowered.api.event.game.state.GameLoadCompleteEvent;
import org.spongepowered.api.event.game.state.GamePostInitializationEvent;
import org.spongepowered.api.event.game.state.GamePreInitializationEvent;
import org.spongepowered.api.event.game.state.GameStartedServerEvent;
import org.spongepowered.api.event.game.state.GameStartingServerEvent;
import org.spongepowered.api.event.game.state.GameStateEvent;
import org.spongepowered.api.event.game.state.GameStoppedEvent;
import org.spongepowered.api.event.game.state.GameStoppedServerEvent;
import org.spongepowered.api.event.game.state.GameStoppingEvent;
import org.spongepowered.api.event.game.state.GameStoppingServerEvent;
import org.spongepowered.api.event.item.inventory.AffectItemStackEvent;
import org.spongepowered.api.event.item.inventory.AffectSlotEvent;
import org.spongepowered.api.event.item.inventory.ChangeInventoryEvent;
import org.spongepowered.api.event.item.inventory.ClickInventoryEvent;
import org.spongepowered.api.event.item.inventory.CreativeInventoryEvent;
import org.spongepowered.api.event.item.inventory.DropItemEvent;
import org.spongepowered.api.event.item.inventory.InteractInventoryEvent;
import org.spongepowered.api.event.item.inventory.TargetContainerEvent;
import org.spongepowered.api.event.item.inventory.TargetInventoryEvent;
import org.spongepowered.api.event.item.inventory.UseItemStackEvent;
import org.spongepowered.api.event.message.MessageChannelEvent;
import org.spongepowered.api.event.message.MessageEvent;
import org.spongepowered.api.event.network.BanIpEvent;
import org.spongepowered.api.event.network.ChannelRegistrationEvent;
import org.spongepowered.api.event.network.ClientConnectionEvent;
import org.spongepowered.api.event.network.PardonIpEvent;
import org.spongepowered.api.event.network.rcon.RconConnectionEvent;
import org.spongepowered.api.event.server.ClientPingServerEvent;
import org.spongepowered.api.event.server.query.QueryServerEvent;
import org.spongepowered.api.event.service.ChangeServiceProviderEvent;
import org.spongepowered.api.event.statistic.ChangeStatisticEvent;
import org.spongepowered.api.event.user.BanUserEvent;
import org.spongepowered.api.event.user.PardonUserEvent;
import org.spongepowered.api.event.user.TargetUserEvent;
import org.spongepowered.api.event.world.ChangeWorldGameRuleEvent;
import org.spongepowered.api.event.world.ChangeWorldWeatherEvent;
import org.spongepowered.api.event.world.ConstructPortalEvent;
import org.spongepowered.api.event.world.ConstructWorldPropertiesEvent;
import org.spongepowered.api.event.world.ExplosionEvent;
import org.spongepowered.api.event.world.GenerateChunkEvent;
import org.spongepowered.api.event.world.LoadWorldEvent;
import org.spongepowered.api.event.world.SaveWorldEvent;
import org.spongepowered.api.event.world.TargetWorldEvent;
import org.spongepowered.api.event.world.UnloadWorldEvent;
import org.spongepowered.api.event.world.chunk.ForcedChunkEvent;
import org.spongepowered.api.event.world.chunk.LoadChunkEvent;
import org.spongepowered.api.event.world.chunk.PopulateChunkEvent;
import org.spongepowered.api.event.world.chunk.TargetChunkEvent;
import org.spongepowered.api.event.world.chunk.UnforcedChunkEvent;
import org.spongepowered.api.event.world.chunk.UnloadChunkEvent;
import org.spongepowered.api.item.inventory.Container;
import org.spongepowered.api.item.inventory.Inventory;
import org.spongepowered.api.item.inventory.ItemStackSnapshot;
import org.spongepowered.api.item.inventory.Slot;
import org.spongepowered.api.item.inventory.transaction.SlotTransaction;
import org.spongepowered.api.network.RemoteConnection;
import org.spongepowered.api.network.status.StatusClient;
import org.spongepowered.api.profile.GameProfile;
import org.spongepowered.api.resourcepack.ResourcePack;
import org.spongepowered.api.service.ProviderRegistration;
import org.spongepowered.api.service.economy.transaction.TransactionResult;
import org.spongepowered.api.statistic.Statistic;
import org.spongepowered.api.statistic.achievement.Achievement;
import org.spongepowered.api.text.Text;
import org.spongepowered.api.text.channel.MessageChannel;
import org.spongepowered.api.text.chat.ChatVisibility;
import org.spongepowered.api.util.Direction;
import org.spongepowered.api.util.Tristate;
import org.spongepowered.api.util.Tuple;
import org.spongepowered.api.util.ban.Ban;
import org.spongepowered.api.world.Chunk;
import org.spongepowered.api.world.ChunkTicketManager;
import org.spongepowered.api.world.Location;
import org.spongepowered.api.world.PortalAgent;
import org.spongepowered.api.world.World;
import org.spongepowered.api.world.WorldArchetype;
import org.spongepowered.api.world.explosion.Explosion;
import org.spongepowered.api.world.gen.Populator;
import org.spongepowered.api.world.storage.WorldProperties;
import org.spongepowered.api.world.weather.Weather;

public class SpongeEventFactory {
    /**
     * AUTOMATICALLY GENERATED, DO NOT EDIT.
     * Creates a new instance of
     * {@link org.spongepowered.api.event.achievement.GrantAchievementEvent.TargetPlayer}.
     * 
     * @param cause The cause
     * @param originalChannel The original channel
     * @param channel The channel
     * @param achievement The achievement
     * @param formatter The formatter
     * @param targetEntity The target entity
     * @param messageCancelled The message cancelled
     * @return A new target player grant achievement event
     */
    public static GrantAchievementEvent.TargetPlayer createGrantAchievementEventTargetPlayer(Cause cause, MessageChannel originalChannel, Optional<MessageChannel> channel, Achievement achievement, MessageEvent.MessageFormatter formatter, Player targetEntity, boolean messageCancelled) {
        HashMap<String, Object> values = new HashMap<>();
        values.put("cause", cause);
        values.put("originalChannel", originalChannel);
        values.put("channel", channel);
        values.put("achievement", achievement);
        values.put("formatter", formatter);
        values.put("targetEntity", targetEntity);
        values.put("messageCancelled", messageCancelled);
        return SpongeEventFactoryUtils.createEventImpl(GrantAchievementEvent.TargetPlayer.class, values);
    }

    /**
     * AUTOMATICALLY GENERATED, DO NOT EDIT.
     * Creates a new instance of
     * {@link org.spongepowered.api.event.action.CollideEvent.Impact}.
     * 
     * @param cause The cause
     * @param impactPoint The impact point
     * @return A new impact collide event
     */
    public static CollideEvent.Impact createCollideEventImpact(Cause cause, Location<World> impactPoint) {
        HashMap<String, Object> values = new HashMap<>();
        values.put("cause", cause);
        values.put("impactPoint", impactPoint);
        return SpongeEventFactoryUtils.createEventImpl(CollideEvent.Impact.class, values);
    }

    /**
     * AUTOMATICALLY GENERATED, DO NOT EDIT.
     * Creates a new instance of
     * {@link org.spongepowered.api.event.action.FishingEvent.HookEntity}.
     * 
     * @param cause The cause
     * @param originalFishHook The original fish hook
     * @param fishHook The fish hook
     * @param targetEntity The target entity
     * @return A new hook entity fishing event
     */
    public static FishingEvent.HookEntity createFishingEventHookEntity(Cause cause, EntitySnapshot originalFishHook, FishHook fishHook, Entity targetEntity) {
        HashMap<String, Object> values = new HashMap<>();
        values.put("cause", cause);
        values.put("originalFishHook", originalFishHook);
        values.put("fishHook", fishHook);
        values.put("targetEntity", targetEntity);
        return SpongeEventFactoryUtils.createEventImpl(FishingEvent.HookEntity.class, values);
    }

    /**
     * AUTOMATICALLY GENERATED, DO NOT EDIT.
     * Creates a new instance of
     * {@link org.spongepowered.api.event.action.FishingEvent.Start}.
     * 
     * @param cause The cause
     * @param originalFishHook The original fish hook
     * @param fishHook The fish hook
     * @return A new start fishing event
     */
    public static FishingEvent.Start createFishingEventStart(Cause cause, EntitySnapshot originalFishHook, FishHook fishHook) {
        HashMap<String, Object> values = new HashMap<>();
        values.put("cause", cause);
        values.put("originalFishHook", originalFishHook);
        values.put("fishHook", fishHook);
        return SpongeEventFactoryUtils.createEventImpl(FishingEvent.Start.class, values);
    }

    /**
     * AUTOMATICALLY GENERATED, DO NOT EDIT.
     * Creates a new instance of
     * {@link org.spongepowered.api.event.action.FishingEvent.Stop}.
     * 
     * @param cause The cause
     * @param originalExperience The original experience
     * @param experience The experience
     * @param originalFishHook The original fish hook
     * @param fishHook The fish hook
     * @param itemStackTransaction The item stack transaction
     * @param targetEntity The target entity
     * @return A new stop fishing event
     */
    public static FishingEvent.Stop createFishingEventStop(Cause cause, int originalExperience, int experience, EntitySnapshot originalFishHook, FishHook fishHook, List<Transaction<ItemStackSnapshot>> itemStackTransaction, Entity targetEntity) {
        HashMap<String, Object> values = new HashMap<>();
        values.put("cause", cause);
        values.put("originalExperience", originalExperience);
        values.put("experience", experience);
        values.put("originalFishHook", originalFishHook);
        values.put("fishHook", fishHook);
        values.put("itemStackTransaction", itemStackTransaction);
        values.put("targetEntity", targetEntity);
        return SpongeEventFactoryUtils.createEventImpl(FishingEvent.Stop.class, values);
    }

    /**
     * AUTOMATICALLY GENERATED, DO NOT EDIT.
     * Creates a new instance of
     * {@link org.spongepowered.api.event.action.InteractEvent}.
     * 
     * @param cause The cause
     * @param interactionPoint The interaction point
     * @return A new interact event
     */
    public static InteractEvent createInteractEvent(Cause cause, Optional<Vector3d> interactionPoint) {
        HashMap<String, Object> values = new HashMap<>();
        values.put("cause", cause);
        values.put("interactionPoint", interactionPoint);
        return SpongeEventFactoryUtils.createEventImpl(InteractEvent.class, values);
    }

    /**
     * AUTOMATICALLY GENERATED, DO NOT EDIT.
     * Creates a new instance of
     * {@link org.spongepowered.api.event.action.LightningEvent.Post}.
     * 
     * @param cause The cause
     * @return A new post lightning event
     */
    public static LightningEvent.Post createLightningEventPost(Cause cause) {
        HashMap<String, Object> values = new HashMap<>();
        values.put("cause", cause);
        return SpongeEventFactoryUtils.createEventImpl(LightningEvent.Post.class, values);
    }

    /**
     * AUTOMATICALLY GENERATED, DO NOT EDIT.
     * Creates a new instance of
     * {@link org.spongepowered.api.event.action.LightningEvent.Pre}.
     * 
     * @param cause The cause
     * @return A new pre lightning event
     */
    public static LightningEvent.Pre createLightningEventPre(Cause cause) {
        HashMap<String, Object> values = new HashMap<>();
        values.put("cause", cause);
        return SpongeEventFactoryUtils.createEventImpl(LightningEvent.Pre.class, values);
    }

    /**
     * AUTOMATICALLY GENERATED, DO NOT EDIT.
     * Creates a new instance of
     * {@link org.spongepowered.api.event.action.LightningEvent.Strike}.
     * 
     * @param cause The cause
     * @param entities The entities
     * @param targetWorld The target world
     * @param transactions The transactions
     * @return A new strike lightning event
     */
    public static LightningEvent.Strike createLightningEventStrike(Cause cause, List<Entity> entities, World targetWorld, List<Transaction<BlockSnapshot>> transactions) {
        HashMap<String, Object> values = new HashMap<>();
        values.put("cause", cause);
        values.put("entities", entities);
        values.put("targetWorld", targetWorld);
        values.put("transactions", transactions);
        return SpongeEventFactoryUtils.createEventImpl(LightningEvent.Strike.class, values);
    }

    /**
     * AUTOMATICALLY GENERATED, DO NOT EDIT.
     * Creates a new instance of
     * {@link org.spongepowered.api.event.action.SleepingEvent.Finish}.
     * 
     * @param cause The cause
     * @param bed The bed
     * @param targetEntity The target entity
     * @return A new finish sleeping event
     */
    public static SleepingEvent.Finish createSleepingEventFinish(Cause cause, BlockSnapshot bed, Entity targetEntity) {
        HashMap<String, Object> values = new HashMap<>();
        values.put("cause", cause);
        values.put("bed", bed);
        values.put("targetEntity", targetEntity);
        return SpongeEventFactoryUtils.createEventImpl(SleepingEvent.Finish.class, values);
    }

    /**
     * AUTOMATICALLY GENERATED, DO NOT EDIT.
     * Creates a new instance of
     * {@link org.spongepowered.api.event.action.SleepingEvent.Post}.
     * 
     * @param cause The cause
     * @param bed The bed
     * @param spawnTransform The spawn transform
     * @param targetEntity The target entity
     * @param spawnSet The spawn set
     * @return A new post sleeping event
     */
    public static SleepingEvent.Post createSleepingEventPost(Cause cause, BlockSnapshot bed, Optional<Transform<World>> spawnTransform, Entity targetEntity, boolean spawnSet) {
        HashMap<String, Object> values = new HashMap<>();
        values.put("cause", cause);
        values.put("bed", bed);
        values.put("spawnTransform", spawnTransform);
        values.put("targetEntity", targetEntity);
        values.put("spawnSet", spawnSet);
        return SpongeEventFactoryUtils.createEventImpl(SleepingEvent.Post.class, values);
    }

    /**
     * AUTOMATICALLY GENERATED, DO NOT EDIT.
     * Creates a new instance of
     * {@link org.spongepowered.api.event.action.SleepingEvent.Pre}.
     * 
     * @param cause The cause
     * @param bed The bed
     * @param targetEntity The target entity
     * @return A new pre sleeping event
     */
    public static SleepingEvent.Pre createSleepingEventPre(Cause cause, BlockSnapshot bed, Entity targetEntity) {
        HashMap<String, Object> values = new HashMap<>();
        values.put("cause", cause);
        values.put("bed", bed);
        values.put("targetEntity", targetEntity);
        return SpongeEventFactoryUtils.createEventImpl(SleepingEvent.Pre.class, values);
    }

    /**
     * AUTOMATICALLY GENERATED, DO NOT EDIT.
     * Creates a new instance of
     * {@link org.spongepowered.api.event.action.SleepingEvent.Tick}.
     * 
     * @param cause The cause
     * @param bed The bed
     * @param targetEntity The target entity
     * @return A new tick sleeping event
     */
    public static SleepingEvent.Tick createSleepingEventTick(Cause cause, BlockSnapshot bed, Entity targetEntity) {
        HashMap<String, Object> values = new HashMap<>();
        values.put("cause", cause);
        values.put("bed", bed);
        values.put("targetEntity", targetEntity);
        return SpongeEventFactoryUtils.createEventImpl(SleepingEvent.Tick.class, values);
    }

    /**
     * AUTOMATICALLY GENERATED, DO NOT EDIT.
     * Creates a new instance of
     * {@link org.spongepowered.api.event.block.ChangeBlockEvent.Break}.
     * 
     * @param cause The cause
     * @param targetWorld The target world
     * @param transactions The transactions
     * @return A new break change block event
     */
    public static ChangeBlockEvent.Break createChangeBlockEventBreak(Cause cause, World targetWorld, List<Transaction<BlockSnapshot>> transactions) {
        HashMap<String, Object> values = new HashMap<>();
        values.put("cause", cause);
        values.put("targetWorld", targetWorld);
        values.put("transactions", transactions);
        return SpongeEventFactoryUtils.createEventImpl(ChangeBlockEvent.Break.class, values);
    }

    /**
     * AUTOMATICALLY GENERATED, DO NOT EDIT.
     * Creates a new instance of
     * {@link org.spongepowered.api.event.block.ChangeBlockEvent.Decay}.
     * 
     * @param cause The cause
     * @param targetWorld The target world
     * @param transactions The transactions
     * @return A new decay change block event
     */
    public static ChangeBlockEvent.Decay createChangeBlockEventDecay(Cause cause, World targetWorld, List<Transaction<BlockSnapshot>> transactions) {
        HashMap<String, Object> values = new HashMap<>();
        values.put("cause", cause);
        values.put("targetWorld", targetWorld);
        values.put("transactions", transactions);
        return SpongeEventFactoryUtils.createEventImpl(ChangeBlockEvent.Decay.class, values);
    }

    /**
     * AUTOMATICALLY GENERATED, DO NOT EDIT.
     * Creates a new instance of
     * {@link org.spongepowered.api.event.block.ChangeBlockEvent.Grow}.
     * 
     * @param cause The cause
     * @param targetWorld The target world
     * @param transactions The transactions
     * @return A new grow change block event
     */
    public static ChangeBlockEvent.Grow createChangeBlockEventGrow(Cause cause, World targetWorld, List<Transaction<BlockSnapshot>> transactions) {
        HashMap<String, Object> values = new HashMap<>();
        values.put("cause", cause);
        values.put("targetWorld", targetWorld);
        values.put("transactions", transactions);
        return SpongeEventFactoryUtils.createEventImpl(ChangeBlockEvent.Grow.class, values);
    }

    /**
     * AUTOMATICALLY GENERATED, DO NOT EDIT.
     * Creates a new instance of
     * {@link org.spongepowered.api.event.block.ChangeBlockEvent.Modify}.
     * 
     * @param cause The cause
     * @param targetWorld The target world
     * @param transactions The transactions
     * @return A new modify change block event
     */
    public static ChangeBlockEvent.Modify createChangeBlockEventModify(Cause cause, World targetWorld, List<Transaction<BlockSnapshot>> transactions) {
        HashMap<String, Object> values = new HashMap<>();
        values.put("cause", cause);
        values.put("targetWorld", targetWorld);
        values.put("transactions", transactions);
        return SpongeEventFactoryUtils.createEventImpl(ChangeBlockEvent.Modify.class, values);
    }

    /**
     * AUTOMATICALLY GENERATED, DO NOT EDIT.
     * Creates a new instance of
     * {@link org.spongepowered.api.event.block.ChangeBlockEvent.Place}.
     * 
     * @param cause The cause
     * @param targetWorld The target world
     * @param transactions The transactions
     * @return A new place change block event
     */
    public static ChangeBlockEvent.Place createChangeBlockEventPlace(Cause cause, World targetWorld, List<Transaction<BlockSnapshot>> transactions) {
        HashMap<String, Object> values = new HashMap<>();
        values.put("cause", cause);
        values.put("targetWorld", targetWorld);
        values.put("transactions", transactions);
        return SpongeEventFactoryUtils.createEventImpl(ChangeBlockEvent.Place.class, values);
    }

    /**
     * AUTOMATICALLY GENERATED, DO NOT EDIT.
     * Creates a new instance of
     * {@link org.spongepowered.api.event.block.ChangeBlockEvent.Post}.
     * 
     * @param cause The cause
     * @param targetWorld The target world
     * @param transactions The transactions
     * @return A new post change block event
     */
    public static ChangeBlockEvent.Post createChangeBlockEventPost(Cause cause, World targetWorld, List<Transaction<BlockSnapshot>> transactions) {
        HashMap<String, Object> values = new HashMap<>();
        values.put("cause", cause);
        values.put("targetWorld", targetWorld);
        values.put("transactions", transactions);
        return SpongeEventFactoryUtils.createEventImpl(ChangeBlockEvent.Post.class, values);
    }

    /**
     * AUTOMATICALLY GENERATED, DO NOT EDIT.
     * Creates a new instance of
     * {@link org.spongepowered.api.event.block.CollideBlockEvent}.
     * 
     * @param cause The cause
     * @param targetBlock The target block
     * @param targetLocation The target location
     * @param targetSide The target side
     * @return A new collide block event
     */
    public static CollideBlockEvent createCollideBlockEvent(Cause cause, BlockState targetBlock, Location<World> targetLocation, Direction targetSide) {
        HashMap<String, Object> values = new HashMap<>();
        values.put("cause", cause);
        values.put("targetBlock", targetBlock);
        values.put("targetLocation", targetLocation);
        values.put("targetSide", targetSide);
        return SpongeEventFactoryUtils.createEventImpl(CollideBlockEvent.class, values);
    }

    /**
     * AUTOMATICALLY GENERATED, DO NOT EDIT.
     * Creates a new instance of
     * {@link org.spongepowered.api.event.block.CollideBlockEvent.Impact}.
     * 
     * @param cause The cause
     * @param impactPoint The impact point
     * @param targetBlock The target block
     * @param targetLocation The target location
     * @param targetSide The target side
     * @return A new impact collide block event
     */
    public static CollideBlockEvent.Impact createCollideBlockEventImpact(Cause cause, Location<World> impactPoint, BlockState targetBlock, Location<World> targetLocation, Direction targetSide) {
        HashMap<String, Object> values = new HashMap<>();
        values.put("cause", cause);
        values.put("impactPoint", impactPoint);
        values.put("targetBlock", targetBlock);
        values.put("targetLocation", targetLocation);
        values.put("targetSide", targetSide);
        return SpongeEventFactoryUtils.createEventImpl(CollideBlockEvent.Impact.class, values);
    }

    /**
     * AUTOMATICALLY GENERATED, DO NOT EDIT.
     * Creates a new instance of
     * {@link org.spongepowered.api.event.block.InteractBlockEvent.Primary.MainHand}.
     * 
     * @param cause The cause
     * @param interactionPoint The interaction point
     * @param targetBlock The target block
     * @param targetSide The target side
     * @return A new main hand primary interact block event
     */
    public static InteractBlockEvent.Primary.MainHand createInteractBlockEventPrimaryMainHand(Cause cause, Optional<Vector3d> interactionPoint, BlockSnapshot targetBlock, Direction targetSide) {
        HashMap<String, Object> values = new HashMap<>();
        values.put("cause", cause);
        values.put("interactionPoint", interactionPoint);
        values.put("targetBlock", targetBlock);
        values.put("targetSide", targetSide);
        return SpongeEventFactoryUtils.createEventImpl(InteractBlockEvent.Primary.MainHand.class, values);
    }

    /**
     * AUTOMATICALLY GENERATED, DO NOT EDIT.
     * Creates a new instance of
     * {@link org.spongepowered.api.event.block.InteractBlockEvent.Primary.OffHand}.
     * 
     * @param cause The cause
     * @param interactionPoint The interaction point
     * @param targetBlock The target block
     * @param targetSide The target side
     * @return A new off hand primary interact block event
     */
    public static InteractBlockEvent.Primary.OffHand createInteractBlockEventPrimaryOffHand(Cause cause, Optional<Vector3d> interactionPoint, BlockSnapshot targetBlock, Direction targetSide) {
        HashMap<String, Object> values = new HashMap<>();
        values.put("cause", cause);
        values.put("interactionPoint", interactionPoint);
        values.put("targetBlock", targetBlock);
        values.put("targetSide", targetSide);
        return SpongeEventFactoryUtils.createEventImpl(InteractBlockEvent.Primary.OffHand.class, values);
    }

    /**
     * AUTOMATICALLY GENERATED, DO NOT EDIT.
     * Creates a new instance of
     * {@link org.spongepowered.api.event.block.InteractBlockEvent.Secondary.MainHand}.
     * 
     * @param cause The cause
     * @param originalUseBlockResult The original use block result
     * @param useBlockResult The use block result
     * @param originalUseItemResult The original use item result
     * @param useItemResult The use item result
     * @param interactionPoint The interaction point
     * @param targetBlock The target block
     * @param targetSide The target side
     * @return A new main hand secondary interact block event
     */
    public static InteractBlockEvent.Secondary.MainHand createInteractBlockEventSecondaryMainHand(Cause cause, Tristate originalUseBlockResult, Tristate useBlockResult, Tristate originalUseItemResult, Tristate useItemResult, Optional<Vector3d> interactionPoint, BlockSnapshot targetBlock, Direction targetSide) {
        HashMap<String, Object> values = new HashMap<>();
        values.put("cause", cause);
        values.put("originalUseBlockResult", originalUseBlockResult);
        values.put("useBlockResult", useBlockResult);
        values.put("originalUseItemResult", originalUseItemResult);
        values.put("useItemResult", useItemResult);
        values.put("interactionPoint", interactionPoint);
        values.put("targetBlock", targetBlock);
        values.put("targetSide", targetSide);
        return SpongeEventFactoryUtils.createEventImpl(InteractBlockEvent.Secondary.MainHand.class, values);
    }

    /**
     * AUTOMATICALLY GENERATED, DO NOT EDIT.
     * Creates a new instance of
     * {@link org.spongepowered.api.event.block.InteractBlockEvent.Secondary.OffHand}.
     * 
     * @param cause The cause
     * @param originalUseBlockResult The original use block result
     * @param useBlockResult The use block result
     * @param originalUseItemResult The original use item result
     * @param useItemResult The use item result
     * @param interactionPoint The interaction point
     * @param targetBlock The target block
     * @param targetSide The target side
     * @return A new off hand secondary interact block event
     */
    public static InteractBlockEvent.Secondary.OffHand createInteractBlockEventSecondaryOffHand(Cause cause, Tristate originalUseBlockResult, Tristate useBlockResult, Tristate originalUseItemResult, Tristate useItemResult, Optional<Vector3d> interactionPoint, BlockSnapshot targetBlock, Direction targetSide) {
        HashMap<String, Object> values = new HashMap<>();
        values.put("cause", cause);
        values.put("originalUseBlockResult", originalUseBlockResult);
        values.put("useBlockResult", useBlockResult);
        values.put("originalUseItemResult", originalUseItemResult);
        values.put("useItemResult", useItemResult);
        values.put("interactionPoint", interactionPoint);
        values.put("targetBlock", targetBlock);
        values.put("targetSide", targetSide);
        return SpongeEventFactoryUtils.createEventImpl(InteractBlockEvent.Secondary.OffHand.class, values);
    }

    /**
     * AUTOMATICALLY GENERATED, DO NOT EDIT.
     * Creates a new instance of
     * {@link org.spongepowered.api.event.block.NotifyNeighborBlockEvent}.
     * 
     * @param cause The cause
     * @param originalNeighbors The original neighbors
     * @param neighbors The neighbors
     * @return A new notify neighbor block event
     */
    public static NotifyNeighborBlockEvent createNotifyNeighborBlockEvent(Cause cause, Map<Direction, BlockState> originalNeighbors, Map<Direction, BlockState> neighbors) {
        HashMap<String, Object> values = new HashMap<>();
        values.put("cause", cause);
        values.put("originalNeighbors", originalNeighbors);
        values.put("neighbors", neighbors);
        return SpongeEventFactoryUtils.createEventImpl(NotifyNeighborBlockEvent.class, values);
    }

    /**
     * AUTOMATICALLY GENERATED, DO NOT EDIT.
     * Creates a new instance of
     * {@link org.spongepowered.api.event.block.TargetBlockEvent}.
     * 
     * @param cause The cause
     * @param targetBlock The target block
     * @return A new target block event
     */
    public static TargetBlockEvent createTargetBlockEvent(Cause cause, BlockSnapshot targetBlock) {
        HashMap<String, Object> values = new HashMap<>();
        values.put("cause", cause);
        values.put("targetBlock", targetBlock);
        return SpongeEventFactoryUtils.createEventImpl(TargetBlockEvent.class, values);
    }

    /**
     * AUTOMATICALLY GENERATED, DO NOT EDIT.
     * Creates a new instance of
     * {@link org.spongepowered.api.event.block.TickBlockEvent}.
     * 
     * @param cause The cause
     * @param targetBlock The target block
     * @return A new tick block event
     */
    public static TickBlockEvent createTickBlockEvent(Cause cause, BlockSnapshot targetBlock) {
        HashMap<String, Object> values = new HashMap<>();
        values.put("cause", cause);
        values.put("targetBlock", targetBlock);
        return SpongeEventFactoryUtils.createEventImpl(TickBlockEvent.class, values);
    }

    /**
     * AUTOMATICALLY GENERATED, DO NOT EDIT.
     * Creates a new instance of
     * {@link org.spongepowered.api.event.block.tileentity.BrewingEvent.Finish}.
     * 
     * @param cause The cause
     * @param brewedItemStacks The brewed item stacks
     * @param ingredient The ingredient
     * @param targetTile The target tile
     * @return A new finish brewing event
     */
    public static BrewingEvent.Finish createBrewingEventFinish(Cause cause, List<ItemStackSnapshot> brewedItemStacks, ItemStackSnapshot ingredient, BrewingStand targetTile) {
        HashMap<String, Object> values = new HashMap<>();
        values.put("cause", cause);
        values.put("brewedItemStacks", brewedItemStacks);
        values.put("ingredient", ingredient);
        values.put("targetTile", targetTile);
        return SpongeEventFactoryUtils.createEventImpl(BrewingEvent.Finish.class, values);
    }

    /**
     * AUTOMATICALLY GENERATED, DO NOT EDIT.
     * Creates a new instance of
     * {@link org.spongepowered.api.event.block.tileentity.BrewingEvent.Interrupt}.
     * 
     * @param cause The cause
     * @param brewedItemStacks The brewed item stacks
     * @param ingredient The ingredient
     * @param targetTile The target tile
     * @return A new interrupt brewing event
     */
    public static BrewingEvent.Interrupt createBrewingEventInterrupt(Cause cause, List<ItemStackSnapshot> brewedItemStacks, ItemStackSnapshot ingredient, BrewingStand targetTile) {
        HashMap<String, Object> values = new HashMap<>();
        values.put("cause", cause);
        values.put("brewedItemStacks", brewedItemStacks);
        values.put("ingredient", ingredient);
        values.put("targetTile", targetTile);
        return SpongeEventFactoryUtils.createEventImpl(BrewingEvent.Interrupt.class, values);
    }

    /**
     * AUTOMATICALLY GENERATED, DO NOT EDIT.
     * Creates a new instance of
     * {@link org.spongepowered.api.event.block.tileentity.BrewingEvent.Start}.
     * 
     * @param cause The cause
     * @param ingredient The ingredient
     * @param targetTile The target tile
     * @param transactions The transactions
     * @return A new start brewing event
     */
    public static BrewingEvent.Start createBrewingEventStart(Cause cause, ItemStackSnapshot ingredient, BrewingStand targetTile, List<? extends Transaction<ItemStackSnapshot>> transactions) {
        HashMap<String, Object> values = new HashMap<>();
        values.put("cause", cause);
        values.put("ingredient", ingredient);
        values.put("targetTile", targetTile);
        values.put("transactions", transactions);
        return SpongeEventFactoryUtils.createEventImpl(BrewingEvent.Start.class, values);
    }

    /**
     * AUTOMATICALLY GENERATED, DO NOT EDIT.
     * Creates a new instance of
     * {@link org.spongepowered.api.event.block.tileentity.BrewingEvent.Tick}.
     * 
     * @param cause The cause
     * @param ingredient The ingredient
     * @param targetTile The target tile
     * @param transactions The transactions
     * @return A new tick brewing event
     */
    public static BrewingEvent.Tick createBrewingEventTick(Cause cause, ItemStackSnapshot ingredient, BrewingStand targetTile, List<? extends Transaction<ItemStackSnapshot>> transactions) {
        HashMap<String, Object> values = new HashMap<>();
        values.put("cause", cause);
        values.put("ingredient", ingredient);
        values.put("targetTile", targetTile);
        values.put("transactions", transactions);
        return SpongeEventFactoryUtils.createEventImpl(BrewingEvent.Tick.class, values);
    }

    /**
     * AUTOMATICALLY GENERATED, DO NOT EDIT.
     * Creates a new instance of
     * {@link org.spongepowered.api.event.block.tileentity.ChangeSignEvent}.
     * 
     * @param cause The cause
     * @param originalText The original text
     * @param text The text
     * @param targetTile The target tile
     * @return A new change sign event
     */
    public static ChangeSignEvent createChangeSignEvent(Cause cause, ImmutableSignData originalText, SignData text, Sign targetTile) {
        HashMap<String, Object> values = new HashMap<>();
        values.put("cause", cause);
        values.put("originalText", originalText);
        values.put("text", text);
        values.put("targetTile", targetTile);
        return SpongeEventFactoryUtils.createEventImpl(ChangeSignEvent.class, values);
    }

    /**
     * AUTOMATICALLY GENERATED, DO NOT EDIT.
     * Creates a new instance of
     * {@link org.spongepowered.api.event.block.tileentity.SmeltEvent.ConsumeFuel}.
     * 
     * @param cause The cause
     * @param fuel The fuel
     * @param targetTile The target tile
     * @param transactions The transactions
     * @return A new consume fuel smelt event
     */
    public static SmeltEvent.ConsumeFuel createSmeltEventConsumeFuel(Cause cause, ItemStackSnapshot fuel, Furnace targetTile, List<? extends Transaction<ItemStackSnapshot>> transactions) {
        HashMap<String, Object> values = new HashMap<>();
        values.put("cause", cause);
        values.put("fuel", fuel);
        values.put("targetTile", targetTile);
        values.put("transactions", transactions);
        return SpongeEventFactoryUtils.createEventImpl(SmeltEvent.ConsumeFuel.class, values);
    }

    /**
     * AUTOMATICALLY GENERATED, DO NOT EDIT.
     * Creates a new instance of
     * {@link org.spongepowered.api.event.block.tileentity.SmeltEvent.Finish}.
     * 
     * @param cause The cause
     * @param fuel The fuel
     * @param smeltedItems The smelted items
     * @param targetTile The target tile
     * @return A new finish smelt event
     */
    public static SmeltEvent.Finish createSmeltEventFinish(Cause cause, ItemStackSnapshot fuel, List<ItemStackSnapshot> smeltedItems, Furnace targetTile) {
        HashMap<String, Object> values = new HashMap<>();
        values.put("cause", cause);
        values.put("fuel", fuel);
        values.put("smeltedItems", smeltedItems);
        values.put("targetTile", targetTile);
        return SpongeEventFactoryUtils.createEventImpl(SmeltEvent.Finish.class, values);
    }

    /**
     * AUTOMATICALLY GENERATED, DO NOT EDIT.
     * Creates a new instance of
     * {@link org.spongepowered.api.event.block.tileentity.SmeltEvent.Interrupt}.
     * 
     * @param cause The cause
     * @param fuel The fuel
     * @param smeltedItems The smelted items
     * @param targetTile The target tile
     * @return A new interrupt smelt event
     */
    public static SmeltEvent.Interrupt createSmeltEventInterrupt(Cause cause, ItemStackSnapshot fuel, List<ItemStackSnapshot> smeltedItems, Furnace targetTile) {
        HashMap<String, Object> values = new HashMap<>();
        values.put("cause", cause);
        values.put("fuel", fuel);
        values.put("smeltedItems", smeltedItems);
        values.put("targetTile", targetTile);
        return SpongeEventFactoryUtils.createEventImpl(SmeltEvent.Interrupt.class, values);
    }

    /**
     * AUTOMATICALLY GENERATED, DO NOT EDIT.
     * Creates a new instance of
     * {@link org.spongepowered.api.event.block.tileentity.SmeltEvent.Start}.
     * 
     * @param cause The cause
     * @param fuel The fuel
     * @param targetTile The target tile
     * @param transactions The transactions
     * @return A new start smelt event
     */
    public static SmeltEvent.Start createSmeltEventStart(Cause cause, ItemStackSnapshot fuel, Furnace targetTile, List<? extends Transaction<ItemStackSnapshot>> transactions) {
        HashMap<String, Object> values = new HashMap<>();
        values.put("cause", cause);
        values.put("fuel", fuel);
        values.put("targetTile", targetTile);
        values.put("transactions", transactions);
        return SpongeEventFactoryUtils.createEventImpl(SmeltEvent.Start.class, values);
    }

    /**
     * AUTOMATICALLY GENERATED, DO NOT EDIT.
     * Creates a new instance of
     * {@link org.spongepowered.api.event.block.tileentity.SmeltEvent.Tick}.
     * 
     * @param cause The cause
     * @param fuel The fuel
     * @param targetTile The target tile
     * @param transactions The transactions
     * @return A new tick smelt event
     */
    public static SmeltEvent.Tick createSmeltEventTick(Cause cause, ItemStackSnapshot fuel, Furnace targetTile, List<? extends Transaction<ItemStackSnapshot>> transactions) {
        HashMap<String, Object> values = new HashMap<>();
        values.put("cause", cause);
        values.put("fuel", fuel);
        values.put("targetTile", targetTile);
        values.put("transactions", transactions);
        return SpongeEventFactoryUtils.createEventImpl(SmeltEvent.Tick.class, values);
    }

    /**
     * AUTOMATICALLY GENERATED, DO NOT EDIT.
     * Creates a new instance of
     * {@link org.spongepowered.api.event.block.tileentity.TargetTileEntityEvent}.
     * 
     * @param cause The cause
     * @param targetTile The target tile
     * @return A new target tile entity event
     */
    public static TargetTileEntityEvent createTargetTileEntityEvent(Cause cause, TileEntity targetTile) {
        HashMap<String, Object> values = new HashMap<>();
        values.put("cause", cause);
        values.put("targetTile", targetTile);
        return SpongeEventFactoryUtils.createEventImpl(TargetTileEntityEvent.class, values);
    }

    /**
     * AUTOMATICALLY GENERATED, DO NOT EDIT.
     * Creates a new instance of
     * {@link org.spongepowered.api.event.command.SendCommandEvent}.
     * 
     * @param cause The cause
     * @param arguments The arguments
     * @param command The command
     * @param result The result
     * @return A new send command event
     */
    public static SendCommandEvent createSendCommandEvent(Cause cause, String arguments, String command, CommandResult result) {
        HashMap<String, Object> values = new HashMap<>();
        values.put("cause", cause);
        values.put("arguments", arguments);
        values.put("command", command);
        values.put("result", result);
        return SpongeEventFactoryUtils.createEventImpl(SendCommandEvent.class, values);
    }

    /**
     * AUTOMATICALLY GENERATED, DO NOT EDIT.
     * Creates a new instance of
     * {@link org.spongepowered.api.event.command.TabCompleteEvent.Chat}.
     * 
     * @param cause The cause
     * @param originalTabCompletions The original tab completions
     * @param tabCompletions The tab completions
     * @param rawMessage The raw message
     * @return A new chat tab complete event
     */
    public static TabCompleteEvent.Chat createTabCompleteEventChat(Cause cause, List<String> originalTabCompletions, List<String> tabCompletions, String rawMessage) {
        HashMap<String, Object> values = new HashMap<>();
        values.put("cause", cause);
        values.put("originalTabCompletions", originalTabCompletions);
        values.put("tabCompletions", tabCompletions);
        values.put("rawMessage", rawMessage);
        return SpongeEventFactoryUtils.createEventImpl(TabCompleteEvent.Chat.class, values);
    }

    /**
     * AUTOMATICALLY GENERATED, DO NOT EDIT.
     * Creates a new instance of
     * {@link org.spongepowered.api.event.command.TabCompleteEvent.Command}.
     * 
     * @param cause The cause
     * @param originalTabCompletions The original tab completions
     * @param tabCompletions The tab completions
     * @param arguments The arguments
     * @param command The command
     * @param rawMessage The raw message
     * @return A new command tab complete event
     */
    public static TabCompleteEvent.Command createTabCompleteEventCommand(Cause cause, List<String> originalTabCompletions, List<String> tabCompletions, String arguments, String command, String rawMessage) {
        HashMap<String, Object> values = new HashMap<>();
        values.put("cause", cause);
        values.put("originalTabCompletions", originalTabCompletions);
        values.put("tabCompletions", tabCompletions);
        values.put("arguments", arguments);
        values.put("command", command);
        values.put("rawMessage", rawMessage);
        return SpongeEventFactoryUtils.createEventImpl(TabCompleteEvent.Command.class, values);
    }

    /**
     * AUTOMATICALLY GENERATED, DO NOT EDIT.
     * Creates a new instance of
     * {@link org.spongepowered.api.event.data.ChangeDataHolderEvent.ValueChange}.
     * 
     * @param cause The cause
     * @param originalChanges The original changes
     * @param targetHolder The target holder
     * @return A new value change change data holder event
     */
    public static ChangeDataHolderEvent.ValueChange createChangeDataHolderEventValueChange(Cause cause, DataTransactionResult originalChanges, DataHolder targetHolder) {
        HashMap<String, Object> values = new HashMap<>();
        values.put("cause", cause);
        values.put("originalChanges", originalChanges);
        values.put("targetHolder", targetHolder);
        return SpongeEventFactoryUtils.createEventImpl(ChangeDataHolderEvent.ValueChange.class, values);
    }

    /**
     * AUTOMATICALLY GENERATED, DO NOT EDIT.
     * Creates a new instance of
     * {@link org.spongepowered.api.event.economy.EconomyTransactionEvent}.
     * 
     * @param cause The cause
     * @param transactionResult The transaction result
     * @return A new economy transaction event
     */
    public static EconomyTransactionEvent createEconomyTransactionEvent(Cause cause, TransactionResult transactionResult) {
        HashMap<String, Object> values = new HashMap<>();
        values.put("cause", cause);
        values.put("transactionResult", transactionResult);
        return SpongeEventFactoryUtils.createEventImpl(EconomyTransactionEvent.class, values);
    }

    /**
     * AUTOMATICALLY GENERATED, DO NOT EDIT.
     * Creates a new instance of
     * {@link org.spongepowered.api.event.entity.AffectEntityEvent}.
     * 
     * @param cause The cause
     * @param entities The entities
     * @param targetWorld The target world
     * @return A new affect entity event
     */
    public static AffectEntityEvent createAffectEntityEvent(Cause cause, List<Entity> entities, World targetWorld) {
        HashMap<String, Object> values = new HashMap<>();
        values.put("cause", cause);
        values.put("entities", entities);
        values.put("targetWorld", targetWorld);
        return SpongeEventFactoryUtils.createEventImpl(AffectEntityEvent.class, values);
    }

    /**
     * AUTOMATICALLY GENERATED, DO NOT EDIT.
     * Creates a new instance of
     * {@link org.spongepowered.api.event.entity.AttackEntityEvent}.
     * 
     * @param cause The cause
     * @param originalFunctions The original functions
     * @param targetEntity The target entity
     * @param knockbackModifier The knockback modifier
     * @param originalDamage The original damage
     * @return A new attack entity event
     */
    public static AttackEntityEvent createAttackEntityEvent(Cause cause, List<Tuple<DamageModifier, Function<? super Double, Double>>> originalFunctions, Entity targetEntity, int knockbackModifier, double originalDamage) {
        HashMap<String, Object> values = new HashMap<>();
        values.put("cause", cause);
        values.put("originalFunctions", originalFunctions);
        values.put("targetEntity", targetEntity);
        values.put("knockbackModifier", knockbackModifier);
        values.put("originalDamage", originalDamage);
        return SpongeEventFactoryUtils.createEventImpl(AttackEntityEvent.class, values);
    }

    /**
     * AUTOMATICALLY GENERATED, DO NOT EDIT.
     * Creates a new instance of
     * {@link org.spongepowered.api.event.entity.BreedEntityEvent.Breed}.
     * 
     * @param cause The cause
     * @param interactionPoint The interaction point
     * @param offspringEntity The offspring entity
     * @param targetEntity The target entity
     * @return A new breed breed entity event
     */
    public static BreedEntityEvent.Breed createBreedEntityEventBreed(Cause cause, Optional<Vector3d> interactionPoint, Ageable offspringEntity, Entity targetEntity) {
        HashMap<String, Object> values = new HashMap<>();
        values.put("cause", cause);
        values.put("interactionPoint", interactionPoint);
        values.put("offspringEntity", offspringEntity);
        values.put("targetEntity", targetEntity);
        return SpongeEventFactoryUtils.createEventImpl(BreedEntityEvent.Breed.class, values);
    }

    /**
     * AUTOMATICALLY GENERATED, DO NOT EDIT.
     * Creates a new instance of
     * {@link org.spongepowered.api.event.entity.BreedEntityEvent.FindMate}.
     * 
     * @param cause The cause
     * @param originalResult The original result
     * @param result The result
     * @param interactionPoint The interaction point
     * @param targetEntity The target entity
     * @param hasAllowResult The has allow result
     * @return A new find mate breed entity event
     */
    public static BreedEntityEvent.FindMate createBreedEntityEventFindMate(Cause cause, TristateResult.Result originalResult, TristateResult.Result result, Optional<Vector3d> interactionPoint, Entity targetEntity, boolean hasAllowResult) {
        HashMap<String, Object> values = new HashMap<>();
        values.put("cause", cause);
        values.put("originalResult", originalResult);
        values.put("result", result);
        values.put("interactionPoint", interactionPoint);
        values.put("targetEntity", targetEntity);
        values.put("hasAllowResult", hasAllowResult);
        return SpongeEventFactoryUtils.createEventImpl(BreedEntityEvent.FindMate.class, values);
    }

    /**
     * AUTOMATICALLY GENERATED, DO NOT EDIT.
     * Creates a new instance of
     * {@link org.spongepowered.api.event.entity.ChangeEntityEquipmentEvent}.
     * 
     * @param cause The cause
     * @param originalItemStack The original item stack
     * @param itemStack The item stack
     * @param targetEntity The target entity
     * @param targetInventory The target inventory
     * @return A new change entity equipment event
     */
    public static ChangeEntityEquipmentEvent createChangeEntityEquipmentEvent(Cause cause, Optional<ItemStackSnapshot> originalItemStack, Optional<Transaction<ItemStackSnapshot>> itemStack, Entity targetEntity, Slot targetInventory) {
        HashMap<String, Object> values = new HashMap<>();
        values.put("cause", cause);
        values.put("originalItemStack", originalItemStack);
        values.put("itemStack", itemStack);
        values.put("targetEntity", targetEntity);
        values.put("targetInventory", targetInventory);
        return SpongeEventFactoryUtils.createEventImpl(ChangeEntityEquipmentEvent.class, values);
    }

    /**
     * AUTOMATICALLY GENERATED, DO NOT EDIT.
     * Creates a new instance of
     * {@link org.spongepowered.api.event.entity.ChangeEntityEquipmentEvent.TargetHumanoid}.
     * 
     * @param cause The cause
     * @param originalItemStack The original item stack
     * @param itemStack The item stack
     * @param targetEntity The target entity
     * @param targetInventory The target inventory
     * @return A new target humanoid change entity equipment event
     */
    public static ChangeEntityEquipmentEvent.TargetHumanoid createChangeEntityEquipmentEventTargetHumanoid(Cause cause, Optional<ItemStackSnapshot> originalItemStack, Optional<Transaction<ItemStackSnapshot>> itemStack, Humanoid targetEntity, Slot targetInventory) {
        HashMap<String, Object> values = new HashMap<>();
        values.put("cause", cause);
        values.put("originalItemStack", originalItemStack);
        values.put("itemStack", itemStack);
        values.put("targetEntity", targetEntity);
        values.put("targetInventory", targetInventory);
        return SpongeEventFactoryUtils.createEventImpl(ChangeEntityEquipmentEvent.TargetHumanoid.class, values);
    }

    /**
     * AUTOMATICALLY GENERATED, DO NOT EDIT.
     * Creates a new instance of
     * {@link org.spongepowered.api.event.entity.ChangeEntityEquipmentEvent.TargetLiving}.
     * 
     * @param cause The cause
     * @param originalItemStack The original item stack
     * @param itemStack The item stack
     * @param targetEntity The target entity
     * @param targetInventory The target inventory
     * @return A new target living change entity equipment event
     */
    public static ChangeEntityEquipmentEvent.TargetLiving createChangeEntityEquipmentEventTargetLiving(Cause cause, Optional<ItemStackSnapshot> originalItemStack, Optional<Transaction<ItemStackSnapshot>> itemStack, Living targetEntity, Slot targetInventory) {
        HashMap<String, Object> values = new HashMap<>();
        values.put("cause", cause);
        values.put("originalItemStack", originalItemStack);
        values.put("itemStack", itemStack);
        values.put("targetEntity", targetEntity);
        values.put("targetInventory", targetInventory);
        return SpongeEventFactoryUtils.createEventImpl(ChangeEntityEquipmentEvent.TargetLiving.class, values);
    }

    /**
     * AUTOMATICALLY GENERATED, DO NOT EDIT.
     * Creates a new instance of
     * {@link org.spongepowered.api.event.entity.ChangeEntityEquipmentEvent.TargetPlayer}.
     * 
     * @param cause The cause
     * @param originalItemStack The original item stack
     * @param itemStack The item stack
     * @param targetEntity The target entity
     * @param targetInventory The target inventory
     * @return A new target player change entity equipment event
     */
    public static ChangeEntityEquipmentEvent.TargetPlayer createChangeEntityEquipmentEventTargetPlayer(Cause cause, Optional<ItemStackSnapshot> originalItemStack, Optional<Transaction<ItemStackSnapshot>> itemStack, Player targetEntity, Slot targetInventory) {
        HashMap<String, Object> values = new HashMap<>();
        values.put("cause", cause);
        values.put("originalItemStack", originalItemStack);
        values.put("itemStack", itemStack);
        values.put("targetEntity", targetEntity);
        values.put("targetInventory", targetInventory);
        return SpongeEventFactoryUtils.createEventImpl(ChangeEntityEquipmentEvent.TargetPlayer.class, values);
    }

    /**
     * AUTOMATICALLY GENERATED, DO NOT EDIT.
     * Creates a new instance of
     * {@link org.spongepowered.api.event.entity.ChangeEntityExperienceEvent}.
     * 
     * @param cause The cause
     * @param originalExperience The original experience
     * @param experience The experience
     * @param targetEntity The target entity
     * @return A new change entity experience event
     */
    public static ChangeEntityExperienceEvent createChangeEntityExperienceEvent(Cause cause, int originalExperience, int experience, Entity targetEntity) {
        HashMap<String, Object> values = new HashMap<>();
        values.put("cause", cause);
        values.put("originalExperience", originalExperience);
        values.put("experience", experience);
        values.put("targetEntity", targetEntity);
        return SpongeEventFactoryUtils.createEventImpl(ChangeEntityExperienceEvent.class, values);
    }

    /**
     * AUTOMATICALLY GENERATED, DO NOT EDIT.
     * Creates a new instance of
     * {@link org.spongepowered.api.event.entity.ChangeEntityPotionEffectEvent.Expire}.
     * 
     * @param cause The cause
     * @param currentEffects The current effects
     * @param potionEffect The potion effect
     * @param targetEntity The target entity
     * @return A new expire change entity potion effect event
     */
    public static ChangeEntityPotionEffectEvent.Expire createChangeEntityPotionEffectEventExpire(Cause cause, List<PotionEffect> currentEffects, PotionEffect potionEffect, Entity targetEntity) {
        HashMap<String, Object> values = new HashMap<>();
        values.put("cause", cause);
        values.put("currentEffects", currentEffects);
        values.put("potionEffect", potionEffect);
        values.put("targetEntity", targetEntity);
        return SpongeEventFactoryUtils.createEventImpl(ChangeEntityPotionEffectEvent.Expire.class, values);
    }

    /**
     * AUTOMATICALLY GENERATED, DO NOT EDIT.
     * Creates a new instance of
     * {@link org.spongepowered.api.event.entity.ChangeEntityPotionEffectEvent.Gain}.
     * 
     * @param cause The cause
     * @param currentEffects The current effects
     * @param potionEffect The potion effect
     * @param targetEntity The target entity
     * @return A new gain change entity potion effect event
     */
    public static ChangeEntityPotionEffectEvent.Gain createChangeEntityPotionEffectEventGain(Cause cause, List<PotionEffect> currentEffects, PotionEffect potionEffect, Entity targetEntity) {
        HashMap<String, Object> values = new HashMap<>();
        values.put("cause", cause);
        values.put("currentEffects", currentEffects);
        values.put("potionEffect", potionEffect);
        values.put("targetEntity", targetEntity);
        return SpongeEventFactoryUtils.createEventImpl(ChangeEntityPotionEffectEvent.Gain.class, values);
    }

    /**
     * AUTOMATICALLY GENERATED, DO NOT EDIT.
     * Creates a new instance of
     * {@link org.spongepowered.api.event.entity.ChangeEntityPotionEffectEvent.Remove}.
     * 
     * @param cause The cause
     * @param currentEffects The current effects
     * @param potionEffect The potion effect
     * @param targetEntity The target entity
     * @return A new remove change entity potion effect event
     */
    public static ChangeEntityPotionEffectEvent.Remove createChangeEntityPotionEffectEventRemove(Cause cause, List<PotionEffect> currentEffects, PotionEffect potionEffect, Entity targetEntity) {
        HashMap<String, Object> values = new HashMap<>();
        values.put("cause", cause);
        values.put("currentEffects", currentEffects);
        values.put("potionEffect", potionEffect);
        values.put("targetEntity", targetEntity);
        return SpongeEventFactoryUtils.createEventImpl(ChangeEntityPotionEffectEvent.Remove.class, values);
    }

    /**
     * AUTOMATICALLY GENERATED, DO NOT EDIT.
     * Creates a new instance of
     * {@link org.spongepowered.api.event.entity.CollideEntityEvent}.
     * 
     * @param cause The cause
     * @param entities The entities
     * @param targetWorld The target world
     * @return A new collide entity event
     */
    public static CollideEntityEvent createCollideEntityEvent(Cause cause, List<Entity> entities, World targetWorld) {
        HashMap<String, Object> values = new HashMap<>();
        values.put("cause", cause);
        values.put("entities", entities);
        values.put("targetWorld", targetWorld);
        return SpongeEventFactoryUtils.createEventImpl(CollideEntityEvent.class, values);
    }

    /**
     * AUTOMATICALLY GENERATED, DO NOT EDIT.
     * Creates a new instance of
     * {@link org.spongepowered.api.event.entity.CollideEntityEvent.Impact}.
     * 
     * @param cause The cause
     * @param entities The entities
     * @param impactPoint The impact point
     * @param targetWorld The target world
     * @return A new impact collide entity event
     */
    public static CollideEntityEvent.Impact createCollideEntityEventImpact(Cause cause, List<Entity> entities, Location<World> impactPoint, World targetWorld) {
        HashMap<String, Object> values = new HashMap<>();
        values.put("cause", cause);
        values.put("entities", entities);
        values.put("impactPoint", impactPoint);
        values.put("targetWorld", targetWorld);
        return SpongeEventFactoryUtils.createEventImpl(CollideEntityEvent.Impact.class, values);
    }

    /**
     * AUTOMATICALLY GENERATED, DO NOT EDIT.
     * Creates a new instance of
     * {@link org.spongepowered.api.event.entity.ConstructEntityEvent.Post}.
     * 
     * @param cause The cause
     * @param targetEntity The target entity
     * @param targetType The target type
     * @param transform The transform
     * @return A new post construct entity event
     */
    public static ConstructEntityEvent.Post createConstructEntityEventPost(Cause cause, Entity targetEntity, EntityType targetType, Transform<World> transform) {
        HashMap<String, Object> values = new HashMap<>();
        values.put("cause", cause);
        values.put("targetEntity", targetEntity);
        values.put("targetType", targetType);
        values.put("transform", transform);
        return SpongeEventFactoryUtils.createEventImpl(ConstructEntityEvent.Post.class, values);
    }

    /**
     * AUTOMATICALLY GENERATED, DO NOT EDIT.
     * Creates a new instance of
     * {@link org.spongepowered.api.event.entity.ConstructEntityEvent.Pre}.
     * 
     * @param cause The cause
     * @param targetType The target type
     * @param transform The transform
     * @return A new pre construct entity event
     */
    public static ConstructEntityEvent.Pre createConstructEntityEventPre(Cause cause, EntityType targetType, Transform<World> transform) {
        HashMap<String, Object> values = new HashMap<>();
        values.put("cause", cause);
        values.put("targetType", targetType);
        values.put("transform", transform);
        return SpongeEventFactoryUtils.createEventImpl(ConstructEntityEvent.Pre.class, values);
    }

    /**
     * AUTOMATICALLY GENERATED, DO NOT EDIT.
     * Creates a new instance of
     * {@link org.spongepowered.api.event.entity.DamageEntityEvent}.
     * 
     * @param cause The cause
     * @param originalFunctions The original functions
     * @param targetEntity The target entity
     * @param originalDamage The original damage
     * @return A new damage entity event
     */
    public static DamageEntityEvent createDamageEntityEvent(Cause cause, List<Tuple<DamageModifier, Function<? super Double, Double>>> originalFunctions, Entity targetEntity, double originalDamage) {
        HashMap<String, Object> values = new HashMap<>();
        values.put("cause", cause);
        values.put("originalFunctions", originalFunctions);
        values.put("targetEntity", targetEntity);
        values.put("originalDamage", originalDamage);
        return SpongeEventFactoryUtils.createEventImpl(DamageEntityEvent.class, values);
    }

    /**
     * AUTOMATICALLY GENERATED, DO NOT EDIT.
     * Creates a new instance of
     * {@link org.spongepowered.api.event.entity.DestructEntityEvent}.
     * 
     * @param cause The cause
     * @param originalChannel The original channel
     * @param channel The channel
     * @param formatter The formatter
     * @param targetEntity The target entity
     * @param messageCancelled The message cancelled
     * @return A new destruct entity event
     */
    public static DestructEntityEvent createDestructEntityEvent(Cause cause, MessageChannel originalChannel, Optional<MessageChannel> channel, MessageEvent.MessageFormatter formatter, Entity targetEntity, boolean messageCancelled) {
        HashMap<String, Object> values = new HashMap<>();
        values.put("cause", cause);
        values.put("originalChannel", originalChannel);
        values.put("channel", channel);
        values.put("formatter", formatter);
        values.put("targetEntity", targetEntity);
        values.put("messageCancelled", messageCancelled);
        return SpongeEventFactoryUtils.createEventImpl(DestructEntityEvent.class, values);
    }

    /**
     * AUTOMATICALLY GENERATED, DO NOT EDIT.
     * Creates a new instance of
     * {@link org.spongepowered.api.event.entity.DestructEntityEvent.Death}.
     * 
     * @param cause The cause
     * @param originalChannel The original channel
     * @param channel The channel
     * @param formatter The formatter
     * @param targetEntity The target entity
     * @param messageCancelled The message cancelled
     * @return A new death destruct entity event
     */
    public static DestructEntityEvent.Death createDestructEntityEventDeath(Cause cause, MessageChannel originalChannel, Optional<MessageChannel> channel, MessageEvent.MessageFormatter formatter, Living targetEntity, boolean messageCancelled) {
        HashMap<String, Object> values = new HashMap<>();
        values.put("cause", cause);
        values.put("originalChannel", originalChannel);
        values.put("channel", channel);
        values.put("formatter", formatter);
        values.put("targetEntity", targetEntity);
        values.put("messageCancelled", messageCancelled);
        return SpongeEventFactoryUtils.createEventImpl(DestructEntityEvent.Death.class, values);
    }

    /**
     * AUTOMATICALLY GENERATED, DO NOT EDIT.
     * Creates a new instance of
     * {@link org.spongepowered.api.event.entity.DismountEntityEvent}.
     * 
     * @param cause The cause
     * @param targetEntity The target entity
     * @return A new dismount entity event
     */
    public static DismountEntityEvent createDismountEntityEvent(Cause cause, Entity targetEntity) {
        HashMap<String, Object> values = new HashMap<>();
        values.put("cause", cause);
        values.put("targetEntity", targetEntity);
        return SpongeEventFactoryUtils.createEventImpl(DismountEntityEvent.class, values);
    }

    /**
     * AUTOMATICALLY GENERATED, DO NOT EDIT.
     * Creates a new instance of
     * {@link org.spongepowered.api.event.entity.ExpireEntityEvent.TargetItem}.
     * 
     * @param cause The cause
     * @param targetEntity The target entity
     * @return A new target item expire entity event
     */
    public static ExpireEntityEvent.TargetItem createExpireEntityEventTargetItem(Cause cause, Item targetEntity) {
        HashMap<String, Object> values = new HashMap<>();
        values.put("cause", cause);
        values.put("targetEntity", targetEntity);
        return SpongeEventFactoryUtils.createEventImpl(ExpireEntityEvent.TargetItem.class, values);
    }

    /**
     * AUTOMATICALLY GENERATED, DO NOT EDIT.
     * Creates a new instance of
     * {@link org.spongepowered.api.event.entity.HarvestEntityEvent.TargetHumanoid}.
     * 
     * @param cause The cause
     * @param originalExperience The original experience
     * @param experience The experience
     * @param targetEntity The target entity
     * @return A new target humanoid harvest entity event
     */
    public static HarvestEntityEvent.TargetHumanoid createHarvestEntityEventTargetHumanoid(Cause cause, int originalExperience, int experience, Humanoid targetEntity) {
        HashMap<String, Object> values = new HashMap<>();
        values.put("cause", cause);
        values.put("originalExperience", originalExperience);
        values.put("experience", experience);
        values.put("targetEntity", targetEntity);
        return SpongeEventFactoryUtils.createEventImpl(HarvestEntityEvent.TargetHumanoid.class, values);
    }

    /**
     * AUTOMATICALLY GENERATED, DO NOT EDIT.
     * Creates a new instance of
     * {@link org.spongepowered.api.event.entity.HarvestEntityEvent.TargetLiving}.
     * 
     * @param cause The cause
     * @param originalExperience The original experience
     * @param experience The experience
     * @param targetEntity The target entity
     * @return A new target living harvest entity event
     */
    public static HarvestEntityEvent.TargetLiving createHarvestEntityEventTargetLiving(Cause cause, int originalExperience, int experience, Living targetEntity) {
        HashMap<String, Object> values = new HashMap<>();
        values.put("cause", cause);
        values.put("originalExperience", originalExperience);
        values.put("experience", experience);
        values.put("targetEntity", targetEntity);
        return SpongeEventFactoryUtils.createEventImpl(HarvestEntityEvent.TargetLiving.class, values);
    }

    /**
     * AUTOMATICALLY GENERATED, DO NOT EDIT.
     * Creates a new instance of
     * {@link org.spongepowered.api.event.entity.HarvestEntityEvent.TargetPlayer}.
     * 
     * @param cause The cause
     * @param originalExperience The original experience
     * @param experience The experience
     * @param targetEntity The target entity
     * @param keepsInventory The keeps inventory
     * @param keepsLevel The keeps level
     * @param level The level
     * @return A new target player harvest entity event
     */
    public static HarvestEntityEvent.TargetPlayer createHarvestEntityEventTargetPlayer(Cause cause, int originalExperience, int experience, Player targetEntity, boolean keepsInventory, boolean keepsLevel, int level) {
        HashMap<String, Object> values = new HashMap<>();
        values.put("cause", cause);
        values.put("originalExperience", originalExperience);
        values.put("experience", experience);
        values.put("targetEntity", targetEntity);
        values.put("keepsInventory", keepsInventory);
        values.put("keepsLevel", keepsLevel);
        values.put("level", level);
        return SpongeEventFactoryUtils.createEventImpl(HarvestEntityEvent.TargetPlayer.class, values);
    }

    /**
     * AUTOMATICALLY GENERATED, DO NOT EDIT.
     * Creates a new instance of
     * {@link org.spongepowered.api.event.entity.HealEntityEvent}.
     * 
     * @param cause The cause
     * @param originalFunctions The original functions
     * @param targetEntity The target entity
     * @param originalHealAmount The original heal amount
     * @return A new heal entity event
     */
    public static HealEntityEvent createHealEntityEvent(Cause cause, List<Tuple<HealthModifier, Function<? super Double, Double>>> originalFunctions, Entity targetEntity, double originalHealAmount) {
        HashMap<String, Object> values = new HashMap<>();
        values.put("cause", cause);
        values.put("originalFunctions", originalFunctions);
        values.put("targetEntity", targetEntity);
        values.put("originalHealAmount", originalHealAmount);
        return SpongeEventFactoryUtils.createEventImpl(HealEntityEvent.class, values);
    }

    /**
     * AUTOMATICALLY GENERATED, DO NOT EDIT.
     * Creates a new instance of
     * {@link org.spongepowered.api.event.entity.IgniteEntityEvent}.
     * 
     * @param cause The cause
     * @param originalFireTicks The original fire ticks
     * @param fireTicks The fire ticks
     * @param targetEntity The target entity
     * @return A new ignite entity event
     */
    public static IgniteEntityEvent createIgniteEntityEvent(Cause cause, int originalFireTicks, int fireTicks, Entity targetEntity) {
        HashMap<String, Object> values = new HashMap<>();
        values.put("cause", cause);
        values.put("originalFireTicks", originalFireTicks);
        values.put("fireTicks", fireTicks);
        values.put("targetEntity", targetEntity);
        return SpongeEventFactoryUtils.createEventImpl(IgniteEntityEvent.class, values);
    }

    /**
     * AUTOMATICALLY GENERATED, DO NOT EDIT.
     * Creates a new instance of
     * {@link org.spongepowered.api.event.entity.InteractEntityEvent.Primary.MainHand}.
     * 
     * @param cause The cause
     * @param interactionPoint The interaction point
     * @param targetEntity The target entity
     * @return A new main hand primary interact entity event
     */
    public static InteractEntityEvent.Primary.MainHand createInteractEntityEventPrimaryMainHand(Cause cause, Optional<Vector3d> interactionPoint, Entity targetEntity) {
        HashMap<String, Object> values = new HashMap<>();
        values.put("cause", cause);
        values.put("interactionPoint", interactionPoint);
        values.put("targetEntity", targetEntity);
        return SpongeEventFactoryUtils.createEventImpl(InteractEntityEvent.Primary.MainHand.class, values);
    }

    /**
     * AUTOMATICALLY GENERATED, DO NOT EDIT.
     * Creates a new instance of
     * {@link org.spongepowered.api.event.entity.InteractEntityEvent.Primary.OffHand}.
     * 
     * @param cause The cause
     * @param interactionPoint The interaction point
     * @param targetEntity The target entity
     * @return A new off hand primary interact entity event
     */
    public static InteractEntityEvent.Primary.OffHand createInteractEntityEventPrimaryOffHand(Cause cause, Optional<Vector3d> interactionPoint, Entity targetEntity) {
        HashMap<String, Object> values = new HashMap<>();
        values.put("cause", cause);
        values.put("interactionPoint", interactionPoint);
        values.put("targetEntity", targetEntity);
        return SpongeEventFactoryUtils.createEventImpl(InteractEntityEvent.Primary.OffHand.class, values);
    }

    /**
     * AUTOMATICALLY GENERATED, DO NOT EDIT.
     * Creates a new instance of
     * {@link org.spongepowered.api.event.entity.InteractEntityEvent.Secondary.MainHand}.
     * 
     * @param cause The cause
     * @param interactionPoint The interaction point
     * @param targetEntity The target entity
     * @return A new main hand secondary interact entity event
     */
    public static InteractEntityEvent.Secondary.MainHand createInteractEntityEventSecondaryMainHand(Cause cause, Optional<Vector3d> interactionPoint, Entity targetEntity) {
        HashMap<String, Object> values = new HashMap<>();
        values.put("cause", cause);
        values.put("interactionPoint", interactionPoint);
        values.put("targetEntity", targetEntity);
        return SpongeEventFactoryUtils.createEventImpl(InteractEntityEvent.Secondary.MainHand.class, values);
    }

    /**
     * AUTOMATICALLY GENERATED, DO NOT EDIT.
     * Creates a new instance of
     * {@link org.spongepowered.api.event.entity.InteractEntityEvent.Secondary.OffHand}.
     * 
     * @param cause The cause
     * @param interactionPoint The interaction point
     * @param targetEntity The target entity
     * @return A new off hand secondary interact entity event
     */
    public static InteractEntityEvent.Secondary.OffHand createInteractEntityEventSecondaryOffHand(Cause cause, Optional<Vector3d> interactionPoint, Entity targetEntity) {
        HashMap<String, Object> values = new HashMap<>();
        values.put("cause", cause);
        values.put("interactionPoint", interactionPoint);
        values.put("targetEntity", targetEntity);
        return SpongeEventFactoryUtils.createEventImpl(InteractEntityEvent.Secondary.OffHand.class, values);
    }

    /**
     * AUTOMATICALLY GENERATED, DO NOT EDIT.
     * Creates a new instance of
     * {@link org.spongepowered.api.event.entity.LeashEntityEvent}.
     * 
     * @param cause The cause
     * @param targetEntity The target entity
     * @return A new leash entity event
     */
    public static LeashEntityEvent createLeashEntityEvent(Cause cause, Entity targetEntity) {
        HashMap<String, Object> values = new HashMap<>();
        values.put("cause", cause);
        values.put("targetEntity", targetEntity);
        return SpongeEventFactoryUtils.createEventImpl(LeashEntityEvent.class, values);
    }

    /**
     * AUTOMATICALLY GENERATED, DO NOT EDIT.
     * Creates a new instance of
     * {@link org.spongepowered.api.event.entity.MountEntityEvent}.
     * 
     * @param cause The cause
     * @param targetEntity The target entity
     * @return A new mount entity event
     */
    public static MountEntityEvent createMountEntityEvent(Cause cause, Entity targetEntity) {
        HashMap<String, Object> values = new HashMap<>();
        values.put("cause", cause);
        values.put("targetEntity", targetEntity);
        return SpongeEventFactoryUtils.createEventImpl(MountEntityEvent.class, values);
    }

    /**
     * AUTOMATICALLY GENERATED, DO NOT EDIT.
     * Creates a new instance of
     * {@link org.spongepowered.api.event.entity.MoveEntityEvent}.
     * 
     * @param cause The cause
     * @param fromTransform The from transform
     * @param toTransform The to transform
     * @param targetEntity The target entity
     * @return A new move entity event
     */
    public static MoveEntityEvent createMoveEntityEvent(Cause cause, Transform<World> fromTransform, Transform<World> toTransform, Entity targetEntity) {
        HashMap<String, Object> values = new HashMap<>();
        values.put("cause", cause);
        values.put("fromTransform", fromTransform);
        values.put("toTransform", toTransform);
        values.put("targetEntity", targetEntity);
        return SpongeEventFactoryUtils.createEventImpl(MoveEntityEvent.class, values);
    }

    /**
     * AUTOMATICALLY GENERATED, DO NOT EDIT.
     * Creates a new instance of
     * {@link org.spongepowered.api.event.entity.MoveEntityEvent.Teleport}.
     * 
     * @param cause The cause
     * @param fromTransform The from transform
     * @param toTransform The to transform
     * @param targetEntity The target entity
     * @return A new teleport move entity event
     */
    public static MoveEntityEvent.Teleport createMoveEntityEventTeleport(Cause cause, Transform<World> fromTransform, Transform<World> toTransform, Entity targetEntity) {
        HashMap<String, Object> values = new HashMap<>();
        values.put("cause", cause);
        values.put("fromTransform", fromTransform);
        values.put("toTransform", toTransform);
        values.put("targetEntity", targetEntity);
        return SpongeEventFactoryUtils.createEventImpl(MoveEntityEvent.Teleport.class, values);
    }

    /**
     * AUTOMATICALLY GENERATED, DO NOT EDIT.
     * Creates a new instance of
     * {@link org.spongepowered.api.event.entity.MoveEntityEvent.Teleport.Portal}.
     * 
     * @param cause The cause
     * @param fromTransform The from transform
     * @param toTransform The to transform
     * @param portalAgent The portal agent
     * @param targetEntity The target entity
     * @param usePortalAgent The use portal agent
     * @return A new portal teleport move entity event
     */
    public static MoveEntityEvent.Teleport.Portal createMoveEntityEventTeleportPortal(Cause cause, Transform<World> fromTransform, Transform<World> toTransform, PortalAgent portalAgent, Entity targetEntity, boolean usePortalAgent) {
        HashMap<String, Object> values = new HashMap<>();
        values.put("cause", cause);
        values.put("fromTransform", fromTransform);
        values.put("toTransform", toTransform);
        values.put("portalAgent", portalAgent);
        values.put("targetEntity", targetEntity);
        values.put("usePortalAgent", usePortalAgent);
        return SpongeEventFactoryUtils.createEventImpl(MoveEntityEvent.Teleport.Portal.class, values);
    }

    /**
     * AUTOMATICALLY GENERATED, DO NOT EDIT.
     * Creates a new instance of
     * {@link org.spongepowered.api.event.entity.SpawnEntityEvent}.
     * 
     * @param cause The cause
     * @param entities The entities
     * @param targetWorld The target world
     * @return A new spawn entity event
     */
    public static SpawnEntityEvent createSpawnEntityEvent(Cause cause, List<Entity> entities, World targetWorld) {
        HashMap<String, Object> values = new HashMap<>();
        values.put("cause", cause);
        values.put("entities", entities);
        values.put("targetWorld", targetWorld);
        return SpongeEventFactoryUtils.createEventImpl(SpawnEntityEvent.class, values);
    }

    /**
     * AUTOMATICALLY GENERATED, DO NOT EDIT.
     * Creates a new instance of
     * {@link org.spongepowered.api.event.entity.SpawnEntityEvent.ChunkLoad}.
     * 
     * @param cause The cause
     * @param entities The entities
     * @param targetWorld The target world
     * @return A new chunk load spawn entity event
     */
    public static SpawnEntityEvent.ChunkLoad createSpawnEntityEventChunkLoad(Cause cause, List<Entity> entities, World targetWorld) {
        HashMap<String, Object> values = new HashMap<>();
        values.put("cause", cause);
        values.put("entities", entities);
        values.put("targetWorld", targetWorld);
        return SpongeEventFactoryUtils.createEventImpl(SpawnEntityEvent.ChunkLoad.class, values);
    }

    /**
     * AUTOMATICALLY GENERATED, DO NOT EDIT.
     * Creates a new instance of
     * {@link org.spongepowered.api.event.entity.SpawnEntityEvent.Custom}.
     * 
     * @param cause The cause
     * @param entities The entities
     * @param targetWorld The target world
     * @return A new custom spawn entity event
     */
    public static SpawnEntityEvent.Custom createSpawnEntityEventCustom(Cause cause, List<Entity> entities, World targetWorld) {
        HashMap<String, Object> values = new HashMap<>();
        values.put("cause", cause);
        values.put("entities", entities);
        values.put("targetWorld", targetWorld);
        return SpongeEventFactoryUtils.createEventImpl(SpawnEntityEvent.Custom.class, values);
    }

    /**
     * AUTOMATICALLY GENERATED, DO NOT EDIT.
     * Creates a new instance of
     * {@link org.spongepowered.api.event.entity.SpawnEntityEvent.Spawner}.
     * 
     * @param cause The cause
     * @param entities The entities
     * @param targetWorld The target world
     * @return A new spawner spawn entity event
     */
    public static SpawnEntityEvent.Spawner createSpawnEntityEventSpawner(Cause cause, List<Entity> entities, World targetWorld) {
        HashMap<String, Object> values = new HashMap<>();
        values.put("cause", cause);
        values.put("entities", entities);
        values.put("targetWorld", targetWorld);
        return SpongeEventFactoryUtils.createEventImpl(SpawnEntityEvent.Spawner.class, values);
    }

    /**
     * AUTOMATICALLY GENERATED, DO NOT EDIT.
     * Creates a new instance of
     * {@link org.spongepowered.api.event.entity.TameEntityEvent}.
     * 
     * @param cause The cause
     * @param targetEntity The target entity
     * @return A new tame entity event
     */
    public static TameEntityEvent createTameEntityEvent(Cause cause, Entity targetEntity) {
        HashMap<String, Object> values = new HashMap<>();
        values.put("cause", cause);
        values.put("targetEntity", targetEntity);
        return SpongeEventFactoryUtils.createEventImpl(TameEntityEvent.class, values);
    }

    /**
     * AUTOMATICALLY GENERATED, DO NOT EDIT.
     * Creates a new instance of
     * {@link org.spongepowered.api.event.entity.TargetEntityEvent}.
     * 
     * @param cause The cause
     * @param targetEntity The target entity
     * @return A new target entity event
     */
    public static TargetEntityEvent createTargetEntityEvent(Cause cause, Entity targetEntity) {
        HashMap<String, Object> values = new HashMap<>();
        values.put("cause", cause);
        values.put("targetEntity", targetEntity);
        return SpongeEventFactoryUtils.createEventImpl(TargetEntityEvent.class, values);
    }

    /**
     * AUTOMATICALLY GENERATED, DO NOT EDIT.
     * Creates a new instance of
     * {@link org.spongepowered.api.event.entity.UnleashEntityEvent}.
     * 
     * @param cause The cause
     * @param targetEntity The target entity
     * @return A new unleash entity event
     */
    public static UnleashEntityEvent createUnleashEntityEvent(Cause cause, Entity targetEntity) {
        HashMap<String, Object> values = new HashMap<>();
        values.put("cause", cause);
        values.put("targetEntity", targetEntity);
        return SpongeEventFactoryUtils.createEventImpl(UnleashEntityEvent.class, values);
    }

    /**
     * AUTOMATICALLY GENERATED, DO NOT EDIT.
     * Creates a new instance of
     * {@link org.spongepowered.api.event.entity.ai.AITaskEvent.Add}.
     * 
     * @param cause The cause
     * @param originalPriority The original priority
     * @param priority The priority
     * @param goal The goal
     * @param targetEntity The target entity
     * @param task The task
     * @return A new add a i task event
     */
    public static AITaskEvent.Add createAITaskEventAdd(Cause cause, int originalPriority, int priority, Goal<? extends Agent> goal, Agent targetEntity, AITask<? extends Agent> task) {
        Preconditions.checkArgument(((goal.getOwner()) == targetEntity), String.format("The target entity \'%s\' is not the owner of the goal \'%s\'!", goal, targetEntity));
        HashMap<String, Object> values = new HashMap<>();
        values.put("cause", cause);
        values.put("originalPriority", originalPriority);
        values.put("priority", priority);
        values.put("goal", goal);
        values.put("targetEntity", targetEntity);
        values.put("task", task);
        return SpongeEventFactoryUtils.createEventImpl(AITaskEvent.Add.class, values);
    }

    /**
     * AUTOMATICALLY GENERATED, DO NOT EDIT.
     * Creates a new instance of
     * {@link org.spongepowered.api.event.entity.ai.AITaskEvent.Remove}.
     * 
     * @param cause The cause
     * @param goal The goal
     * @param targetEntity The target entity
     * @param task The task
     * @param priority The priority
     * @return A new remove a i task event
     */
    public static AITaskEvent.Remove createAITaskEventRemove(Cause cause, Goal<? extends Agent> goal, Agent targetEntity, AITask<? extends Agent> task, int priority) {
        Preconditions.checkArgument(((goal.getOwner()) == targetEntity), String.format("The target entity \'%s\' is not the owner of the goal \'%s\'!", goal, targetEntity));
        HashMap<String, Object> values = new HashMap<>();
        values.put("cause", cause);
        values.put("goal", goal);
        values.put("targetEntity", targetEntity);
        values.put("task", task);
        values.put("priority", priority);
        return SpongeEventFactoryUtils.createEventImpl(AITaskEvent.Remove.class, values);
    }

    /**
     * AUTOMATICALLY GENERATED, DO NOT EDIT.
     * Creates a new instance of
     * {@link org.spongepowered.api.event.entity.explosive.DefuseExplosiveEvent.Post}.
     * 
     * @param cause The cause
     * @param targetEntity The target entity
     * @return A new post defuse explosive event
     */
    public static DefuseExplosiveEvent.Post createDefuseExplosiveEventPost(Cause cause, FusedExplosive targetEntity) {
        HashMap<String, Object> values = new HashMap<>();
        values.put("cause", cause);
        values.put("targetEntity", targetEntity);
        return SpongeEventFactoryUtils.createEventImpl(DefuseExplosiveEvent.Post.class, values);
    }

    /**
     * AUTOMATICALLY GENERATED, DO NOT EDIT.
     * Creates a new instance of
     * {@link org.spongepowered.api.event.entity.explosive.DefuseExplosiveEvent.Pre}.
     * 
     * @param cause The cause
     * @param targetEntity The target entity
     * @return A new pre defuse explosive event
     */
    public static DefuseExplosiveEvent.Pre createDefuseExplosiveEventPre(Cause cause, FusedExplosive targetEntity) {
        HashMap<String, Object> values = new HashMap<>();
        values.put("cause", cause);
        values.put("targetEntity", targetEntity);
        return SpongeEventFactoryUtils.createEventImpl(DefuseExplosiveEvent.Pre.class, values);
    }

    /**
     * AUTOMATICALLY GENERATED, DO NOT EDIT.
     * Creates a new instance of
     * {@link org.spongepowered.api.event.entity.explosive.DetonateExplosiveEvent}.
     * 
     * @param cause The cause
     * @param explosionBuilder The explosion builder
     * @param originalExplosion The original explosion
     * @param targetEntity The target entity
     * @return A new detonate explosive event
     */
    public static DetonateExplosiveEvent createDetonateExplosiveEvent(Cause cause, Explosion.Builder explosionBuilder, Explosion originalExplosion, Explosive targetEntity) {
        HashMap<String, Object> values = new HashMap<>();
        values.put("cause", cause);
        values.put("explosionBuilder", explosionBuilder);
        values.put("originalExplosion", originalExplosion);
        values.put("targetEntity", targetEntity);
        return SpongeEventFactoryUtils.createEventImpl(DetonateExplosiveEvent.class, values);
    }

    /**
     * AUTOMATICALLY GENERATED, DO NOT EDIT.
     * Creates a new instance of
     * {@link org.spongepowered.api.event.entity.explosive.PrimeExplosiveEvent.Post}.
     * 
     * @param cause The cause
     * @param targetEntity The target entity
     * @return A new post prime explosive event
     */
    public static PrimeExplosiveEvent.Post createPrimeExplosiveEventPost(Cause cause, FusedExplosive targetEntity) {
        HashMap<String, Object> values = new HashMap<>();
        values.put("cause", cause);
        values.put("targetEntity", targetEntity);
        return SpongeEventFactoryUtils.createEventImpl(PrimeExplosiveEvent.Post.class, values);
    }

    /**
     * AUTOMATICALLY GENERATED, DO NOT EDIT.
     * Creates a new instance of
     * {@link org.spongepowered.api.event.entity.explosive.PrimeExplosiveEvent.Pre}.
     * 
     * @param cause The cause
     * @param targetEntity The target entity
     * @return A new pre prime explosive event
     */
    public static PrimeExplosiveEvent.Pre createPrimeExplosiveEventPre(Cause cause, FusedExplosive targetEntity) {
        HashMap<String, Object> values = new HashMap<>();
        values.put("cause", cause);
        values.put("targetEntity", targetEntity);
        return SpongeEventFactoryUtils.createEventImpl(PrimeExplosiveEvent.Pre.class, values);
    }

    /**
     * AUTOMATICALLY GENERATED, DO NOT EDIT.
     * Creates a new instance of
     * {@link org.spongepowered.api.event.entity.explosive.TargetExplosiveEvent}.
     * 
     * @param cause The cause
     * @param targetEntity The target entity
     * @return A new target explosive event
     */
    public static TargetExplosiveEvent createTargetExplosiveEvent(Cause cause, Explosive targetEntity) {
        HashMap<String, Object> values = new HashMap<>();
        values.put("cause", cause);
        values.put("targetEntity", targetEntity);
        return SpongeEventFactoryUtils.createEventImpl(TargetExplosiveEvent.class, values);
    }

    /**
     * AUTOMATICALLY GENERATED, DO NOT EDIT.
     * Creates a new instance of
     * {@link org.spongepowered.api.event.entity.explosive.TargetFusedExplosiveEvent}.
     * 
     * @param cause The cause
     * @param targetEntity The target entity
     * @return A new target fused explosive event
     */
    public static TargetFusedExplosiveEvent createTargetFusedExplosiveEvent(Cause cause, FusedExplosive targetEntity) {
        HashMap<String, Object> values = new HashMap<>();
        values.put("cause", cause);
        values.put("targetEntity", targetEntity);
        return SpongeEventFactoryUtils.createEventImpl(TargetFusedExplosiveEvent.class, values);
    }

    /**
     * AUTOMATICALLY GENERATED, DO NOT EDIT.
     * Creates a new instance of
     * {@link org.spongepowered.api.event.entity.item.ItemMergeItemEvent}.
     * 
     * @param cause The cause
     * @param itemToMerge The item to merge
     * @param targetEntity The target entity
     * @return A new item merge item event
     */
    public static ItemMergeItemEvent createItemMergeItemEvent(Cause cause, Item itemToMerge, Item targetEntity) {
        HashMap<String, Object> values = new HashMap<>();
        values.put("cause", cause);
        values.put("itemToMerge", itemToMerge);
        values.put("targetEntity", targetEntity);
        return SpongeEventFactoryUtils.createEventImpl(ItemMergeItemEvent.class, values);
    }

    /**
     * AUTOMATICALLY GENERATED, DO NOT EDIT.
     * Creates a new instance of
     * {@link org.spongepowered.api.event.entity.item.TargetItemEvent}.
     * 
     * @param cause The cause
     * @param targetEntity The target entity
     * @return A new target item event
     */
    public static TargetItemEvent createTargetItemEvent(Cause cause, Item targetEntity) {
        HashMap<String, Object> values = new HashMap<>();
        values.put("cause", cause);
        values.put("targetEntity", targetEntity);
        return SpongeEventFactoryUtils.createEventImpl(TargetItemEvent.class, values);
    }

    /**
     * AUTOMATICALLY GENERATED, DO NOT EDIT.
     * Creates a new instance of
     * {@link org.spongepowered.api.event.entity.living.TargetAgentEvent}.
     * 
     * @param cause The cause
     * @param targetEntity The target entity
     * @return A new target agent event
     */
    public static TargetAgentEvent createTargetAgentEvent(Cause cause, Agent targetEntity) {
        HashMap<String, Object> values = new HashMap<>();
        values.put("cause", cause);
        values.put("targetEntity", targetEntity);
        return SpongeEventFactoryUtils.createEventImpl(TargetAgentEvent.class, values);
    }

    /**
     * AUTOMATICALLY GENERATED, DO NOT EDIT.
     * Creates a new instance of
     * {@link org.spongepowered.api.event.entity.living.TargetLivingEvent}.
     * 
     * @param cause The cause
     * @param targetEntity The target entity
     * @return A new target living event
     */
    public static TargetLivingEvent createTargetLivingEvent(Cause cause, Living targetEntity) {
        HashMap<String, Object> values = new HashMap<>();
        values.put("cause", cause);
        values.put("targetEntity", targetEntity);
        return SpongeEventFactoryUtils.createEventImpl(TargetLivingEvent.class, values);
    }

    /**
     * AUTOMATICALLY GENERATED, DO NOT EDIT.
     * Creates a new instance of
     * {@link org.spongepowered.api.event.entity.living.humanoid.ChangeGameModeEvent}.
     * 
     * @param cause The cause
     * @param originalGameMode The original game mode
     * @param gameMode The game mode
     * @param targetEntity The target entity
     * @return A new change game mode event
     */
    public static ChangeGameModeEvent createChangeGameModeEvent(Cause cause, GameMode originalGameMode, GameMode gameMode, Humanoid targetEntity) {
        HashMap<String, Object> values = new HashMap<>();
        values.put("cause", cause);
        values.put("originalGameMode", originalGameMode);
        values.put("gameMode", gameMode);
        values.put("targetEntity", targetEntity);
        return SpongeEventFactoryUtils.createEventImpl(ChangeGameModeEvent.class, values);
    }

    /**
     * AUTOMATICALLY GENERATED, DO NOT EDIT.
     * Creates a new instance of
     * {@link org.spongepowered.api.event.entity.living.humanoid.ChangeGameModeEvent.TargetPlayer}.
     * 
     * @param cause The cause
     * @param originalGameMode The original game mode
     * @param gameMode The game mode
     * @param targetEntity The target entity
     * @return A new target player change game mode event
     */
    public static ChangeGameModeEvent.TargetPlayer createChangeGameModeEventTargetPlayer(Cause cause, GameMode originalGameMode, GameMode gameMode, Player targetEntity) {
        HashMap<String, Object> values = new HashMap<>();
        values.put("cause", cause);
        values.put("originalGameMode", originalGameMode);
        values.put("gameMode", gameMode);
        values.put("targetEntity", targetEntity);
        return SpongeEventFactoryUtils.createEventImpl(ChangeGameModeEvent.TargetPlayer.class, values);
    }

    /**
     * AUTOMATICALLY GENERATED, DO NOT EDIT.
     * Creates a new instance of
     * {@link org.spongepowered.api.event.entity.living.humanoid.ChangeLevelEvent}.
     * 
     * @param cause The cause
     * @param originalLevel The original level
     * @param level The level
     * @param targetEntity The target entity
     * @return A new change level event
     */
    public static ChangeLevelEvent createChangeLevelEvent(Cause cause, int originalLevel, int level, Humanoid targetEntity) {
        HashMap<String, Object> values = new HashMap<>();
        values.put("cause", cause);
        values.put("originalLevel", originalLevel);
        values.put("level", level);
        values.put("targetEntity", targetEntity);
        return SpongeEventFactoryUtils.createEventImpl(ChangeLevelEvent.class, values);
    }

    /**
     * AUTOMATICALLY GENERATED, DO NOT EDIT.
     * Creates a new instance of
     * {@link org.spongepowered.api.event.entity.living.humanoid.ChangeLevelEvent.TargetPlayer}.
     * 
     * @param cause The cause
     * @param originalLevel The original level
     * @param level The level
     * @param targetEntity The target entity
     * @return A new target player change level event
     */
    public static ChangeLevelEvent.TargetPlayer createChangeLevelEventTargetPlayer(Cause cause, int originalLevel, int level, Player targetEntity) {
        HashMap<String, Object> values = new HashMap<>();
        values.put("cause", cause);
        values.put("originalLevel", originalLevel);
        values.put("level", level);
        values.put("targetEntity", targetEntity);
        return SpongeEventFactoryUtils.createEventImpl(ChangeLevelEvent.TargetPlayer.class, values);
    }

    /**
     * AUTOMATICALLY GENERATED, DO NOT EDIT.
     * Creates a new instance of
     * {@link org.spongepowered.api.event.entity.living.humanoid.TargetHumanoidEvent}.
     * 
     * @param cause The cause
     * @param targetEntity The target entity
     * @return A new target humanoid event
     */
    public static TargetHumanoidEvent createTargetHumanoidEvent(Cause cause, Humanoid targetEntity) {
        HashMap<String, Object> values = new HashMap<>();
        values.put("cause", cause);
        values.put("targetEntity", targetEntity);
        return SpongeEventFactoryUtils.createEventImpl(TargetHumanoidEvent.class, values);
    }

    /**
     * AUTOMATICALLY GENERATED, DO NOT EDIT.
     * Creates a new instance of
     * {@link org.spongepowered.api.event.entity.living.humanoid.player.KickPlayerEvent}.
     * 
     * @param cause The cause
     * @param originalChannel The original channel
     * @param channel The channel
     * @param formatter The formatter
     * @param targetEntity The target entity
     * @param messageCancelled The message cancelled
     * @return A new kick player event
     */
    public static KickPlayerEvent createKickPlayerEvent(Cause cause, MessageChannel originalChannel, Optional<MessageChannel> channel, MessageEvent.MessageFormatter formatter, Player targetEntity, boolean messageCancelled) {
        HashMap<String, Object> values = new HashMap<>();
        values.put("cause", cause);
        values.put("originalChannel", originalChannel);
        values.put("channel", channel);
        values.put("formatter", formatter);
        values.put("targetEntity", targetEntity);
        values.put("messageCancelled", messageCancelled);
        return SpongeEventFactoryUtils.createEventImpl(KickPlayerEvent.class, values);
    }

    /**
     * AUTOMATICALLY GENERATED, DO NOT EDIT.
     * Creates a new instance of
     * {@link org.spongepowered.api.event.entity.living.humanoid.player.PlayerChangeClientSettingsEvent}.
     * 
     * @param cause The cause
     * @param chatVisibility The chat visibility
     * @param displayedSkinParts The displayed skin parts
     * @param locale The locale
     * @param targetEntity The target entity
     * @param chatColorsEnabled The chat colors enabled
     * @param viewDistance The view distance
     * @return A new player change client settings event
     */
    public static PlayerChangeClientSettingsEvent createPlayerChangeClientSettingsEvent(Cause cause, ChatVisibility chatVisibility, Set<SkinPart> displayedSkinParts, Locale locale, Player targetEntity, boolean chatColorsEnabled, int viewDistance) {
        HashMap<String, Object> values = new HashMap<>();
        values.put("cause", cause);
        values.put("chatVisibility", chatVisibility);
        values.put("displayedSkinParts", displayedSkinParts);
        values.put("locale", locale);
        values.put("targetEntity", targetEntity);
        values.put("chatColorsEnabled", chatColorsEnabled);
        values.put("viewDistance", viewDistance);
        return SpongeEventFactoryUtils.createEventImpl(PlayerChangeClientSettingsEvent.class, values);
    }

    /**
     * AUTOMATICALLY GENERATED, DO NOT EDIT.
     * Creates a new instance of
     * {@link org.spongepowered.api.event.entity.living.humanoid.player.ResourcePackStatusEvent}.
     * 
     * @param cause The cause
     * @param pack The pack
     * @param player The player
     * @param status The status
     * @return A new resource pack status event
     */
    public static ResourcePackStatusEvent createResourcePackStatusEvent(Cause cause, ResourcePack pack, Player player, ResourcePackStatusEvent.ResourcePackStatus status) {
        HashMap<String, Object> values = new HashMap<>();
        values.put("cause", cause);
        values.put("pack", pack);
        values.put("player", player);
        values.put("status", status);
        return SpongeEventFactoryUtils.createEventImpl(ResourcePackStatusEvent.class, values);
    }

    /**
     * AUTOMATICALLY GENERATED, DO NOT EDIT.
     * Creates a new instance of
     * {@link org.spongepowered.api.event.entity.living.humanoid.player.RespawnPlayerEvent}.
     * 
     * @param cause The cause
     * @param fromTransform The from transform
     * @param toTransform The to transform
     * @param targetEntity The target entity
     * @param bedSpawn The bed spawn
     * @return A new respawn player event
     */
    public static RespawnPlayerEvent createRespawnPlayerEvent(Cause cause, Transform<World> fromTransform, Transform<World> toTransform, Player targetEntity, boolean bedSpawn) {
        HashMap<String, Object> values = new HashMap<>();
        values.put("cause", cause);
        values.put("fromTransform", fromTransform);
        values.put("toTransform", toTransform);
        values.put("targetEntity", targetEntity);
        values.put("bedSpawn", bedSpawn);
        return SpongeEventFactoryUtils.createEventImpl(RespawnPlayerEvent.class, values);
    }

    /**
     * AUTOMATICALLY GENERATED, DO NOT EDIT.
     * Creates a new instance of
     * {@link org.spongepowered.api.event.entity.living.humanoid.player.TargetPlayerEvent}.
     * 
     * @param cause The cause
     * @param targetEntity The target entity
     * @return A new target player event
     */
    public static TargetPlayerEvent createTargetPlayerEvent(Cause cause, Player targetEntity) {
        HashMap<String, Object> values = new HashMap<>();
        values.put("cause", cause);
        values.put("targetEntity", targetEntity);
        return SpongeEventFactoryUtils.createEventImpl(TargetPlayerEvent.class, values);
    }

    /**
     * AUTOMATICALLY GENERATED, DO NOT EDIT.
     * Creates a new instance of
     * {@link org.spongepowered.api.event.entity.projectile.LaunchProjectileEvent}.
     * 
     * @param cause The cause
     * @param targetEntity The target entity
     * @return A new launch projectile event
     */
    public static LaunchProjectileEvent createLaunchProjectileEvent(Cause cause, Projectile targetEntity) {
        HashMap<String, Object> values = new HashMap<>();
        values.put("cause", cause);
        values.put("targetEntity", targetEntity);
        return SpongeEventFactoryUtils.createEventImpl(LaunchProjectileEvent.class, values);
    }

    /**
     * AUTOMATICALLY GENERATED, DO NOT EDIT.
     * Creates a new instance of
     * {@link org.spongepowered.api.event.entity.projectile.TargetProjectileEvent}.
     * 
     * @param cause The cause
     * @param targetEntity The target entity
     * @return A new target projectile event
     */
    public static TargetProjectileEvent createTargetProjectileEvent(Cause cause, Projectile targetEntity) {
        HashMap<String, Object> values = new HashMap<>();
        values.put("cause", cause);
        values.put("targetEntity", targetEntity);
        return SpongeEventFactoryUtils.createEventImpl(TargetProjectileEvent.class, values);
    }

    /**
     * AUTOMATICALLY GENERATED, DO NOT EDIT.
     * Creates a new instance of
     * {@link org.spongepowered.api.event.game.GameReloadEvent}.
     * 
     * @param cause The cause
     * @return A new game reload event
     */
    public static GameReloadEvent createGameReloadEvent(Cause cause) {
        HashMap<String, Object> values = new HashMap<>();
        values.put("cause", cause);
        return SpongeEventFactoryUtils.createEventImpl(GameReloadEvent.class, values);
    }

    /**
     * AUTOMATICALLY GENERATED, DO NOT EDIT.
     * Creates a new instance of
     * {@link org.spongepowered.api.event.game.state.GameAboutToStartServerEvent}.
     * 
     * @param cause The cause
     * @param state The state
     * @return A new game about to start server event
     */
    public static GameAboutToStartServerEvent createGameAboutToStartServerEvent(Cause cause, GameState state) {
        HashMap<String, Object> values = new HashMap<>();
        values.put("cause", cause);
        values.put("state", state);
        return SpongeEventFactoryUtils.createEventImpl(GameAboutToStartServerEvent.class, values);
    }

    /**
     * AUTOMATICALLY GENERATED, DO NOT EDIT.
     * Creates a new instance of
     * {@link org.spongepowered.api.event.game.state.GameConstructionEvent}.
     * 
     * @param cause The cause
     * @param state The state
     * @return A new game construction event
     */
    public static GameConstructionEvent createGameConstructionEvent(Cause cause, GameState state) {
        HashMap<String, Object> values = new HashMap<>();
        values.put("cause", cause);
        values.put("state", state);
        return SpongeEventFactoryUtils.createEventImpl(GameConstructionEvent.class, values);
    }

    /**
     * AUTOMATICALLY GENERATED, DO NOT EDIT.
     * Creates a new instance of
     * {@link org.spongepowered.api.event.game.state.GameInitializationEvent}.
     * 
     * @param cause The cause
     * @param state The state
     * @return A new game initialization event
     */
    public static GameInitializationEvent createGameInitializationEvent(Cause cause, GameState state) {
        HashMap<String, Object> values = new HashMap<>();
        values.put("cause", cause);
        values.put("state", state);
        return SpongeEventFactoryUtils.createEventImpl(GameInitializationEvent.class, values);
    }

    /**
     * AUTOMATICALLY GENERATED, DO NOT EDIT.
     * Creates a new instance of
     * {@link org.spongepowered.api.event.game.state.GameLoadCompleteEvent}.
     * 
     * @param cause The cause
     * @param state The state
     * @return A new game load complete event
     */
    public static GameLoadCompleteEvent createGameLoadCompleteEvent(Cause cause, GameState state) {
        HashMap<String, Object> values = new HashMap<>();
        values.put("cause", cause);
        values.put("state", state);
        return SpongeEventFactoryUtils.createEventImpl(GameLoadCompleteEvent.class, values);
    }

    /**
     * AUTOMATICALLY GENERATED, DO NOT EDIT.
     * Creates a new instance of
     * {@link org.spongepowered.api.event.game.state.GamePostInitializationEvent}.
     * 
     * @param cause The cause
     * @param state The state
     * @return A new game post initialization event
     */
    public static GamePostInitializationEvent createGamePostInitializationEvent(Cause cause, GameState state) {
        HashMap<String, Object> values = new HashMap<>();
        values.put("cause", cause);
        values.put("state", state);
        return SpongeEventFactoryUtils.createEventImpl(GamePostInitializationEvent.class, values);
    }

    /**
     * AUTOMATICALLY GENERATED, DO NOT EDIT.
     * Creates a new instance of
     * {@link org.spongepowered.api.event.game.state.GamePreInitializationEvent}.
     * 
     * @param cause The cause
     * @param state The state
     * @return A new game pre initialization event
     */
    public static GamePreInitializationEvent createGamePreInitializationEvent(Cause cause, GameState state) {
        HashMap<String, Object> values = new HashMap<>();
        values.put("cause", cause);
        values.put("state", state);
        return SpongeEventFactoryUtils.createEventImpl(GamePreInitializationEvent.class, values);
    }

    /**
     * AUTOMATICALLY GENERATED, DO NOT EDIT.
     * Creates a new instance of
     * {@link org.spongepowered.api.event.game.state.GameStartedServerEvent}.
     * 
     * @param cause The cause
     * @param state The state
     * @return A new game started server event
     */
    public static GameStartedServerEvent createGameStartedServerEvent(Cause cause, GameState state) {
        HashMap<String, Object> values = new HashMap<>();
        values.put("cause", cause);
        values.put("state", state);
        return SpongeEventFactoryUtils.createEventImpl(GameStartedServerEvent.class, values);
    }

    /**
     * AUTOMATICALLY GENERATED, DO NOT EDIT.
     * Creates a new instance of
     * {@link org.spongepowered.api.event.game.state.GameStartingServerEvent}.
     * 
     * @param cause The cause
     * @param state The state
     * @return A new game starting server event
     */
    public static GameStartingServerEvent createGameStartingServerEvent(Cause cause, GameState state) {
        HashMap<String, Object> values = new HashMap<>();
        values.put("cause", cause);
        values.put("state", state);
        return SpongeEventFactoryUtils.createEventImpl(GameStartingServerEvent.class, values);
    }

    /**
     * AUTOMATICALLY GENERATED, DO NOT EDIT.
     * Creates a new instance of
     * {@link org.spongepowered.api.event.game.state.GameStateEvent}.
     * 
     * @param cause The cause
     * @param state The state
     * @return A new game state event
     */
    public static GameStateEvent createGameStateEvent(Cause cause, GameState state) {
        HashMap<String, Object> values = new HashMap<>();
        values.put("cause", cause);
        values.put("state", state);
        return SpongeEventFactoryUtils.createEventImpl(GameStateEvent.class, values);
    }

    /**
     * AUTOMATICALLY GENERATED, DO NOT EDIT.
     * Creates a new instance of
     * {@link org.spongepowered.api.event.game.state.GameStoppedEvent}.
     * 
     * @param cause The cause
     * @param state The state
     * @return A new game stopped event
     */
    public static GameStoppedEvent createGameStoppedEvent(Cause cause, GameState state) {
        HashMap<String, Object> values = new HashMap<>();
        values.put("cause", cause);
        values.put("state", state);
        return SpongeEventFactoryUtils.createEventImpl(GameStoppedEvent.class, values);
    }

    /**
     * AUTOMATICALLY GENERATED, DO NOT EDIT.
     * Creates a new instance of
     * {@link org.spongepowered.api.event.game.state.GameStoppedServerEvent}.
     * 
     * @param cause The cause
     * @param state The state
     * @return A new game stopped server event
     */
    public static GameStoppedServerEvent createGameStoppedServerEvent(Cause cause, GameState state) {
        HashMap<String, Object> values = new HashMap<>();
        values.put("cause", cause);
        values.put("state", state);
        return SpongeEventFactoryUtils.createEventImpl(GameStoppedServerEvent.class, values);
    }

    /**
     * AUTOMATICALLY GENERATED, DO NOT EDIT.
     * Creates a new instance of
     * {@link org.spongepowered.api.event.game.state.GameStoppingEvent}.
     * 
     * @param cause The cause
     * @param state The state
     * @return A new game stopping event
     */
    public static GameStoppingEvent createGameStoppingEvent(Cause cause, GameState state) {
        HashMap<String, Object> values = new HashMap<>();
        values.put("cause", cause);
        values.put("state", state);
        return SpongeEventFactoryUtils.createEventImpl(GameStoppingEvent.class, values);
    }

    /**
     * AUTOMATICALLY GENERATED, DO NOT EDIT.
     * Creates a new instance of
     * {@link org.spongepowered.api.event.game.state.GameStoppingServerEvent}.
     * 
     * @param cause The cause
     * @param state The state
     * @return A new game stopping server event
     */
    public static GameStoppingServerEvent createGameStoppingServerEvent(Cause cause, GameState state) {
        HashMap<String, Object> values = new HashMap<>();
        values.put("cause", cause);
        values.put("state", state);
        return SpongeEventFactoryUtils.createEventImpl(GameStoppingServerEvent.class, values);
    }

    /**
     * AUTOMATICALLY GENERATED, DO NOT EDIT.
     * Creates a new instance of
     * {@link org.spongepowered.api.event.item.inventory.AffectItemStackEvent}.
     * 
     * @param cause The cause
     * @param transactions The transactions
     * @return A new affect item stack event
     */
    public static AffectItemStackEvent createAffectItemStackEvent(Cause cause, List<? extends Transaction<ItemStackSnapshot>> transactions) {
        HashMap<String, Object> values = new HashMap<>();
        values.put("cause", cause);
        values.put("transactions", transactions);
        return SpongeEventFactoryUtils.createEventImpl(AffectItemStackEvent.class, values);
    }

    /**
     * AUTOMATICALLY GENERATED, DO NOT EDIT.
     * Creates a new instance of
     * {@link org.spongepowered.api.event.item.inventory.AffectSlotEvent}.
     * 
     * @param cause The cause
     * @param transactions The transactions
     * @return A new affect slot event
     */
    public static AffectSlotEvent createAffectSlotEvent(Cause cause, List<SlotTransaction> transactions) {
        HashMap<String, Object> values = new HashMap<>();
        values.put("cause", cause);
        values.put("transactions", transactions);
        return SpongeEventFactoryUtils.createEventImpl(AffectSlotEvent.class, values);
    }

    /**
     * AUTOMATICALLY GENERATED, DO NOT EDIT.
     * Creates a new instance of
     * {@link org.spongepowered.api.event.item.inventory.ChangeInventoryEvent.Equipment}.
     * 
     * @param cause The cause
     * @param targetInventory The target inventory
     * @param transactions The transactions
     * @return A new equipment change inventory event
     */
    public static ChangeInventoryEvent.Equipment createChangeInventoryEventEquipment(Cause cause, Inventory targetInventory, List<SlotTransaction> transactions) {
        HashMap<String, Object> values = new HashMap<>();
        values.put("cause", cause);
        values.put("targetInventory", targetInventory);
        values.put("transactions", transactions);
        return SpongeEventFactoryUtils.createEventImpl(ChangeInventoryEvent.Equipment.class, values);
    }

    /**
     * AUTOMATICALLY GENERATED, DO NOT EDIT.
     * Creates a new instance of
     * {@link org.spongepowered.api.event.item.inventory.ChangeInventoryEvent.Held}.
     * 
     * @param cause The cause
     * @param targetInventory The target inventory
     * @param transactions The transactions
     * @return A new held change inventory event
     */
    public static ChangeInventoryEvent.Held createChangeInventoryEventHeld(Cause cause, Inventory targetInventory, List<SlotTransaction> transactions) {
        HashMap<String, Object> values = new HashMap<>();
        values.put("cause", cause);
        values.put("targetInventory", targetInventory);
        values.put("transactions", transactions);
        return SpongeEventFactoryUtils.createEventImpl(ChangeInventoryEvent.Held.class, values);
    }

    /**
     * AUTOMATICALLY GENERATED, DO NOT EDIT.
     * Creates a new instance of
     * {@link org.spongepowered.api.event.item.inventory.ChangeInventoryEvent.Pickup}.
     * 
     * @param cause The cause
     * @param targetInventory The target inventory
     * @param transactions The transactions
     * @return A new pickup change inventory event
     */
    public static ChangeInventoryEvent.Pickup createChangeInventoryEventPickup(Cause cause, Inventory targetInventory, List<SlotTransaction> transactions) {
        HashMap<String, Object> values = new HashMap<>();
        values.put("cause", cause);
        values.put("targetInventory", targetInventory);
        values.put("transactions", transactions);
        return SpongeEventFactoryUtils.createEventImpl(ChangeInventoryEvent.Pickup.class, values);
    }

    /**
     * AUTOMATICALLY GENERATED, DO NOT EDIT.
     * Creates a new instance of
     * {@link org.spongepowered.api.event.item.inventory.ChangeInventoryEvent.Transfer}.
     * 
     * @param cause The cause
     * @param targetInventory The target inventory
     * @param transactions The transactions
     * @return A new transfer change inventory event
     */
    public static ChangeInventoryEvent.Transfer createChangeInventoryEventTransfer(Cause cause, Inventory targetInventory, List<SlotTransaction> transactions) {
        HashMap<String, Object> values = new HashMap<>();
        values.put("cause", cause);
        values.put("targetInventory", targetInventory);
        values.put("transactions", transactions);
        return SpongeEventFactoryUtils.createEventImpl(ChangeInventoryEvent.Transfer.class, values);
    }

    /**
     * AUTOMATICALLY GENERATED, DO NOT EDIT.
     * Creates a new instance of
     * {@link org.spongepowered.api.event.item.inventory.ClickInventoryEvent.Creative}.
     * 
     * @param cause The cause
     * @param cursorTransaction The cursor transaction
     * @param targetInventory The target inventory
     * @param transactions The transactions
     * @return A new creative click inventory event
     */
    public static ClickInventoryEvent.Creative createClickInventoryEventCreative(Cause cause, Transaction<ItemStackSnapshot> cursorTransaction, Container targetInventory, List<SlotTransaction> transactions) {
        HashMap<String, Object> values = new HashMap<>();
        values.put("cause", cause);
        values.put("cursorTransaction", cursorTransaction);
        values.put("targetInventory", targetInventory);
        values.put("transactions", transactions);
        return SpongeEventFactoryUtils.createEventImpl(ClickInventoryEvent.Creative.class, values);
    }

    /**
     * AUTOMATICALLY GENERATED, DO NOT EDIT.
     * Creates a new instance of
     * {@link org.spongepowered.api.event.item.inventory.ClickInventoryEvent.Double}.
     * 
     * @param cause The cause
     * @param cursorTransaction The cursor transaction
     * @param targetInventory The target inventory
     * @param transactions The transactions
     * @return A new double click inventory event
     */
    public static ClickInventoryEvent.Double createClickInventoryEventDouble(Cause cause, Transaction<ItemStackSnapshot> cursorTransaction, Container targetInventory, List<SlotTransaction> transactions) {
        HashMap<String, Object> values = new HashMap<>();
        values.put("cause", cause);
        values.put("cursorTransaction", cursorTransaction);
        values.put("targetInventory", targetInventory);
        values.put("transactions", transactions);
        return SpongeEventFactoryUtils.createEventImpl(ClickInventoryEvent.Double.class, values);
    }

    /**
     * AUTOMATICALLY GENERATED, DO NOT EDIT.
     * Creates a new instance of
     * {@link org.spongepowered.api.event.item.inventory.ClickInventoryEvent.Drag.Primary}.
     * 
     * @param cause The cause
     * @param cursorTransaction The cursor transaction
     * @param targetInventory The target inventory
     * @param transactions The transactions
     * @return A new primary drag click inventory event
     */
    public static ClickInventoryEvent.Drag.Primary createClickInventoryEventDragPrimary(Cause cause, Transaction<ItemStackSnapshot> cursorTransaction, Container targetInventory, List<SlotTransaction> transactions) {
        HashMap<String, Object> values = new HashMap<>();
        values.put("cause", cause);
        values.put("cursorTransaction", cursorTransaction);
        values.put("targetInventory", targetInventory);
        values.put("transactions", transactions);
        return SpongeEventFactoryUtils.createEventImpl(ClickInventoryEvent.Drag.Primary.class, values);
    }

    /**
     * AUTOMATICALLY GENERATED, DO NOT EDIT.
     * Creates a new instance of
     * {@link org.spongepowered.api.event.item.inventory.ClickInventoryEvent.Drag.Secondary}.
     * 
     * @param cause The cause
     * @param cursorTransaction The cursor transaction
     * @param targetInventory The target inventory
     * @param transactions The transactions
     * @return A new secondary drag click inventory event
     */
    public static ClickInventoryEvent.Drag.Secondary createClickInventoryEventDragSecondary(Cause cause, Transaction<ItemStackSnapshot> cursorTransaction, Container targetInventory, List<SlotTransaction> transactions) {
        HashMap<String, Object> values = new HashMap<>();
        values.put("cause", cause);
        values.put("cursorTransaction", cursorTransaction);
        values.put("targetInventory", targetInventory);
        values.put("transactions", transactions);
        return SpongeEventFactoryUtils.createEventImpl(ClickInventoryEvent.Drag.Secondary.class, values);
    }

    /**
     * AUTOMATICALLY GENERATED, DO NOT EDIT.
     * Creates a new instance of
     * {@link org.spongepowered.api.event.item.inventory.ClickInventoryEvent.Drop.Full}.
     * 
     * @param cause The cause
     * @param cursorTransaction The cursor transaction
     * @param entities The entities
     * @param targetInventory The target inventory
     * @param targetWorld The target world
     * @param transactions The transactions
     * @return A new full drop click inventory event
     */
    public static ClickInventoryEvent.Drop.Full createClickInventoryEventDropFull(Cause cause, Transaction<ItemStackSnapshot> cursorTransaction, List<Entity> entities, Container targetInventory, World targetWorld, List<SlotTransaction> transactions) {
        HashMap<String, Object> values = new HashMap<>();
        values.put("cause", cause);
        values.put("cursorTransaction", cursorTransaction);
        values.put("entities", entities);
        values.put("targetInventory", targetInventory);
        values.put("targetWorld", targetWorld);
        values.put("transactions", transactions);
        return SpongeEventFactoryUtils.createEventImpl(ClickInventoryEvent.Drop.Full.class, values);
    }

    /**
     * AUTOMATICALLY GENERATED, DO NOT EDIT.
     * Creates a new instance of
     * {@link org.spongepowered.api.event.item.inventory.ClickInventoryEvent.Drop.Outside.Primary}.
     * 
     * @param cause The cause
     * @param cursorTransaction The cursor transaction
     * @param entities The entities
     * @param targetInventory The target inventory
     * @param targetWorld The target world
     * @param transactions The transactions
     * @return A new primary outside drop click inventory event
     */
    public static ClickInventoryEvent.Drop.Outside.Primary createClickInventoryEventDropOutsidePrimary(Cause cause, Transaction<ItemStackSnapshot> cursorTransaction, List<Entity> entities, Container targetInventory, World targetWorld, List<SlotTransaction> transactions) {
        HashMap<String, Object> values = new HashMap<>();
        values.put("cause", cause);
        values.put("cursorTransaction", cursorTransaction);
        values.put("entities", entities);
        values.put("targetInventory", targetInventory);
        values.put("targetWorld", targetWorld);
        values.put("transactions", transactions);
        return SpongeEventFactoryUtils.createEventImpl(ClickInventoryEvent.Drop.Outside.Primary.class, values);
    }

    /**
     * AUTOMATICALLY GENERATED, DO NOT EDIT.
     * Creates a new instance of
     * {@link org.spongepowered.api.event.item.inventory.ClickInventoryEvent.Drop.Outside.Secondary}.
     * 
     * @param cause The cause
     * @param cursorTransaction The cursor transaction
     * @param entities The entities
     * @param targetInventory The target inventory
     * @param targetWorld The target world
     * @param transactions The transactions
     * @return A new secondary outside drop click inventory event
     */
    public static ClickInventoryEvent.Drop.Outside.Secondary createClickInventoryEventDropOutsideSecondary(Cause cause, Transaction<ItemStackSnapshot> cursorTransaction, List<Entity> entities, Container targetInventory, World targetWorld, List<SlotTransaction> transactions) {
        HashMap<String, Object> values = new HashMap<>();
        values.put("cause", cause);
        values.put("cursorTransaction", cursorTransaction);
        values.put("entities", entities);
        values.put("targetInventory", targetInventory);
        values.put("targetWorld", targetWorld);
        values.put("transactions", transactions);
        return SpongeEventFactoryUtils.createEventImpl(ClickInventoryEvent.Drop.Outside.Secondary.class, values);
    }

    /**
     * AUTOMATICALLY GENERATED, DO NOT EDIT.
     * Creates a new instance of
     * {@link org.spongepowered.api.event.item.inventory.ClickInventoryEvent.Drop.Single}.
     * 
     * @param cause The cause
     * @param cursorTransaction The cursor transaction
     * @param entities The entities
     * @param targetInventory The target inventory
     * @param targetWorld The target world
     * @param transactions The transactions
     * @return A new single drop click inventory event
     */
    public static ClickInventoryEvent.Drop.Single createClickInventoryEventDropSingle(Cause cause, Transaction<ItemStackSnapshot> cursorTransaction, List<Entity> entities, Container targetInventory, World targetWorld, List<SlotTransaction> transactions) {
        HashMap<String, Object> values = new HashMap<>();
        values.put("cause", cause);
        values.put("cursorTransaction", cursorTransaction);
        values.put("entities", entities);
        values.put("targetInventory", targetInventory);
        values.put("targetWorld", targetWorld);
        values.put("transactions", transactions);
        return SpongeEventFactoryUtils.createEventImpl(ClickInventoryEvent.Drop.Single.class, values);
    }

    /**
     * AUTOMATICALLY GENERATED, DO NOT EDIT.
     * Creates a new instance of
     * {@link org.spongepowered.api.event.item.inventory.ClickInventoryEvent.Middle}.
     * 
     * @param cause The cause
     * @param cursorTransaction The cursor transaction
     * @param targetInventory The target inventory
     * @param transactions The transactions
     * @return A new middle click inventory event
     */
    public static ClickInventoryEvent.Middle createClickInventoryEventMiddle(Cause cause, Transaction<ItemStackSnapshot> cursorTransaction, Container targetInventory, List<SlotTransaction> transactions) {
        HashMap<String, Object> values = new HashMap<>();
        values.put("cause", cause);
        values.put("cursorTransaction", cursorTransaction);
        values.put("targetInventory", targetInventory);
        values.put("transactions", transactions);
        return SpongeEventFactoryUtils.createEventImpl(ClickInventoryEvent.Middle.class, values);
    }

    /**
     * AUTOMATICALLY GENERATED, DO NOT EDIT.
     * Creates a new instance of
     * {@link org.spongepowered.api.event.item.inventory.ClickInventoryEvent.NumberPress}.
     * 
     * @param cause The cause
     * @param cursorTransaction The cursor transaction
     * @param targetInventory The target inventory
     * @param transactions The transactions
     * @param number The number
     * @return A new number press click inventory event
     */
    public static ClickInventoryEvent.NumberPress createClickInventoryEventNumberPress(Cause cause, Transaction<ItemStackSnapshot> cursorTransaction, Container targetInventory, List<SlotTransaction> transactions, int number) {
        HashMap<String, Object> values = new HashMap<>();
        values.put("cause", cause);
        values.put("cursorTransaction", cursorTransaction);
        values.put("targetInventory", targetInventory);
        values.put("transactions", transactions);
        values.put("number", number);
        return SpongeEventFactoryUtils.createEventImpl(ClickInventoryEvent.NumberPress.class, values);
    }

    /**
     * AUTOMATICALLY GENERATED, DO NOT EDIT.
     * Creates a new instance of
     * {@link org.spongepowered.api.event.item.inventory.ClickInventoryEvent.Primary}.
     * 
     * @param cause The cause
     * @param cursorTransaction The cursor transaction
     * @param targetInventory The target inventory
     * @param transactions The transactions
     * @return A new primary click inventory event
     */
    public static ClickInventoryEvent.Primary createClickInventoryEventPrimary(Cause cause, Transaction<ItemStackSnapshot> cursorTransaction, Container targetInventory, List<SlotTransaction> transactions) {
        HashMap<String, Object> values = new HashMap<>();
        values.put("cause", cause);
        values.put("cursorTransaction", cursorTransaction);
        values.put("targetInventory", targetInventory);
        values.put("transactions", transactions);
        return SpongeEventFactoryUtils.createEventImpl(ClickInventoryEvent.Primary.class, values);
    }

    /**
     * AUTOMATICALLY GENERATED, DO NOT EDIT.
     * Creates a new instance of
     * {@link org.spongepowered.api.event.item.inventory.ClickInventoryEvent.Secondary}.
     * 
     * @param cause The cause
     * @param cursorTransaction The cursor transaction
     * @param targetInventory The target inventory
     * @param transactions The transactions
     * @return A new secondary click inventory event
     */
    public static ClickInventoryEvent.Secondary createClickInventoryEventSecondary(Cause cause, Transaction<ItemStackSnapshot> cursorTransaction, Container targetInventory, List<SlotTransaction> transactions) {
        HashMap<String, Object> values = new HashMap<>();
        values.put("cause", cause);
        values.put("cursorTransaction", cursorTransaction);
        values.put("targetInventory", targetInventory);
        values.put("transactions", transactions);
        return SpongeEventFactoryUtils.createEventImpl(ClickInventoryEvent.Secondary.class, values);
    }

    /**
     * AUTOMATICALLY GENERATED, DO NOT EDIT.
     * Creates a new instance of
     * {@link org.spongepowered.api.event.item.inventory.ClickInventoryEvent.Shift.Primary}.
     * 
     * @param cause The cause
     * @param cursorTransaction The cursor transaction
     * @param targetInventory The target inventory
     * @param transactions The transactions
     * @return A new primary shift click inventory event
     */
    public static ClickInventoryEvent.Shift.Primary createClickInventoryEventShiftPrimary(Cause cause, Transaction<ItemStackSnapshot> cursorTransaction, Container targetInventory, List<SlotTransaction> transactions) {
        HashMap<String, Object> values = new HashMap<>();
        values.put("cause", cause);
        values.put("cursorTransaction", cursorTransaction);
        values.put("targetInventory", targetInventory);
        values.put("transactions", transactions);
        return SpongeEventFactoryUtils.createEventImpl(ClickInventoryEvent.Shift.Primary.class, values);
    }

    /**
     * AUTOMATICALLY GENERATED, DO NOT EDIT.
     * Creates a new instance of
     * {@link org.spongepowered.api.event.item.inventory.ClickInventoryEvent.Shift.Secondary}.
     * 
     * @param cause The cause
     * @param cursorTransaction The cursor transaction
     * @param targetInventory The target inventory
     * @param transactions The transactions
     * @return A new secondary shift click inventory event
     */
    public static ClickInventoryEvent.Shift.Secondary createClickInventoryEventShiftSecondary(Cause cause, Transaction<ItemStackSnapshot> cursorTransaction, Container targetInventory, List<SlotTransaction> transactions) {
        HashMap<String, Object> values = new HashMap<>();
        values.put("cause", cause);
        values.put("cursorTransaction", cursorTransaction);
        values.put("targetInventory", targetInventory);
        values.put("transactions", transactions);
        return SpongeEventFactoryUtils.createEventImpl(ClickInventoryEvent.Shift.Secondary.class, values);
    }

    /**
     * AUTOMATICALLY GENERATED, DO NOT EDIT.
     * Creates a new instance of
     * {@link org.spongepowered.api.event.item.inventory.CreativeInventoryEvent.Click}.
     * 
     * @param cause The cause
     * @param cursorTransaction The cursor transaction
     * @param targetInventory The target inventory
     * @param transactions The transactions
     * @return A new click creative inventory event
     */
    public static CreativeInventoryEvent.Click createCreativeInventoryEventClick(Cause cause, Transaction<ItemStackSnapshot> cursorTransaction, Container targetInventory, List<SlotTransaction> transactions) {
        HashMap<String, Object> values = new HashMap<>();
        values.put("cause", cause);
        values.put("cursorTransaction", cursorTransaction);
        values.put("targetInventory", targetInventory);
        values.put("transactions", transactions);
        return SpongeEventFactoryUtils.createEventImpl(CreativeInventoryEvent.Click.class, values);
    }

    /**
     * AUTOMATICALLY GENERATED, DO NOT EDIT.
     * Creates a new instance of
     * {@link org.spongepowered.api.event.item.inventory.CreativeInventoryEvent.Drop}.
     * 
     * @param cause The cause
     * @param cursorTransaction The cursor transaction
     * @param entities The entities
     * @param targetInventory The target inventory
     * @param targetWorld The target world
     * @param transactions The transactions
     * @return A new drop creative inventory event
     */
    public static CreativeInventoryEvent.Drop createCreativeInventoryEventDrop(Cause cause, Transaction<ItemStackSnapshot> cursorTransaction, List<Entity> entities, Container targetInventory, World targetWorld, List<SlotTransaction> transactions) {
        HashMap<String, Object> values = new HashMap<>();
        values.put("cause", cause);
        values.put("cursorTransaction", cursorTransaction);
        values.put("entities", entities);
        values.put("targetInventory", targetInventory);
        values.put("targetWorld", targetWorld);
        values.put("transactions", transactions);
        return SpongeEventFactoryUtils.createEventImpl(CreativeInventoryEvent.Drop.class, values);
    }

    /**
     * AUTOMATICALLY GENERATED, DO NOT EDIT.
     * Creates a new instance of
     * {@link org.spongepowered.api.event.item.inventory.DropItemEvent.Custom}.
     * 
     * @param cause The cause
     * @param entities The entities
     * @param targetWorld The target world
     * @return A new custom drop item event
     */
    public static DropItemEvent.Custom createDropItemEventCustom(Cause cause, List<Entity> entities, World targetWorld) {
        HashMap<String, Object> values = new HashMap<>();
        values.put("cause", cause);
        values.put("entities", entities);
        values.put("targetWorld", targetWorld);
        return SpongeEventFactoryUtils.createEventImpl(DropItemEvent.Custom.class, values);
    }

    /**
     * AUTOMATICALLY GENERATED, DO NOT EDIT.
     * Creates a new instance of
     * {@link org.spongepowered.api.event.item.inventory.DropItemEvent.Destruct}.
     * 
     * @param cause The cause
     * @param entities The entities
     * @param targetWorld The target world
     * @return A new destruct drop item event
     */
    public static DropItemEvent.Destruct createDropItemEventDestruct(Cause cause, List<Entity> entities, World targetWorld) {
        HashMap<String, Object> values = new HashMap<>();
        values.put("cause", cause);
        values.put("entities", entities);
        values.put("targetWorld", targetWorld);
        return SpongeEventFactoryUtils.createEventImpl(DropItemEvent.Destruct.class, values);
    }

    /**
     * AUTOMATICALLY GENERATED, DO NOT EDIT.
     * Creates a new instance of
     * {@link org.spongepowered.api.event.item.inventory.DropItemEvent.Dispense}.
     * 
     * @param cause The cause
     * @param entities The entities
     * @param targetWorld The target world
     * @return A new dispense drop item event
     */
    public static DropItemEvent.Dispense createDropItemEventDispense(Cause cause, List<Entity> entities, World targetWorld) {
        HashMap<String, Object> values = new HashMap<>();
        values.put("cause", cause);
        values.put("entities", entities);
        values.put("targetWorld", targetWorld);
        return SpongeEventFactoryUtils.createEventImpl(DropItemEvent.Dispense.class, values);
    }

    /**
     * AUTOMATICALLY GENERATED, DO NOT EDIT.
     * Creates a new instance of
     * {@link org.spongepowered.api.event.item.inventory.DropItemEvent.Pre}.
     * 
     * @param cause The cause
     * @param originalDroppedItems The original dropped items
     * @param droppedItems The dropped items
     * @return A new pre drop item event
     */
    public static DropItemEvent.Pre createDropItemEventPre(Cause cause, List<ItemStackSnapshot> originalDroppedItems, List<ItemStackSnapshot> droppedItems) {
        HashMap<String, Object> values = new HashMap<>();
        values.put("cause", cause);
        values.put("originalDroppedItems", originalDroppedItems);
        values.put("droppedItems", droppedItems);
        return SpongeEventFactoryUtils.createEventImpl(DropItemEvent.Pre.class, values);
    }

    /**
     * AUTOMATICALLY GENERATED, DO NOT EDIT.
     * Creates a new instance of
     * {@link org.spongepowered.api.event.item.inventory.InteractInventoryEvent.Close}.
     * 
     * @param cause The cause
     * @param cursorTransaction The cursor transaction
     * @param targetInventory The target inventory
     * @return A new close interact inventory event
     */
    public static InteractInventoryEvent.Close createInteractInventoryEventClose(Cause cause, Transaction<ItemStackSnapshot> cursorTransaction, Container targetInventory) {
        HashMap<String, Object> values = new HashMap<>();
        values.put("cause", cause);
        values.put("cursorTransaction", cursorTransaction);
        values.put("targetInventory", targetInventory);
        return SpongeEventFactoryUtils.createEventImpl(InteractInventoryEvent.Close.class, values);
    }

    /**
     * AUTOMATICALLY GENERATED, DO NOT EDIT.
     * Creates a new instance of
     * {@link org.spongepowered.api.event.item.inventory.InteractInventoryEvent.Open}.
     * 
     * @param cause The cause
     * @param cursorTransaction The cursor transaction
     * @param targetInventory The target inventory
     * @return A new open interact inventory event
     */
    public static InteractInventoryEvent.Open createInteractInventoryEventOpen(Cause cause, Transaction<ItemStackSnapshot> cursorTransaction, Container targetInventory) {
        HashMap<String, Object> values = new HashMap<>();
        values.put("cause", cause);
        values.put("cursorTransaction", cursorTransaction);
        values.put("targetInventory", targetInventory);
        return SpongeEventFactoryUtils.createEventImpl(InteractInventoryEvent.Open.class, values);
    }

    /**
     * AUTOMATICALLY GENERATED, DO NOT EDIT.
     * Creates a new instance of
     * {@link org.spongepowered.api.event.item.inventory.TargetContainerEvent}.
     * 
     * @param cause The cause
     * @param targetInventory The target inventory
     * @return A new target container event
     */
    public static TargetContainerEvent createTargetContainerEvent(Cause cause, Container targetInventory) {
        HashMap<String, Object> values = new HashMap<>();
        values.put("cause", cause);
        values.put("targetInventory", targetInventory);
        return SpongeEventFactoryUtils.createEventImpl(TargetContainerEvent.class, values);
    }

    /**
     * AUTOMATICALLY GENERATED, DO NOT EDIT.
     * Creates a new instance of
     * {@link org.spongepowered.api.event.item.inventory.TargetInventoryEvent}.
     * 
     * @param cause The cause
     * @param targetInventory The target inventory
     * @return A new target inventory event
     */
    public static TargetInventoryEvent createTargetInventoryEvent(Cause cause, Inventory targetInventory) {
        HashMap<String, Object> values = new HashMap<>();
        values.put("cause", cause);
        values.put("targetInventory", targetInventory);
        return SpongeEventFactoryUtils.createEventImpl(TargetInventoryEvent.class, values);
    }

    /**
     * AUTOMATICALLY GENERATED, DO NOT EDIT.
     * Creates a new instance of
     * {@link org.spongepowered.api.event.item.inventory.UseItemStackEvent.Finish}.
     * 
     * @param cause The cause
     * @param originalRemainingDuration The original remaining duration
     * @param remainingDuration The remaining duration
     * @param itemStackInUse The item stack in use
     * @return A new finish use item stack event
     */
    public static UseItemStackEvent.Finish createUseItemStackEventFinish(Cause cause, int originalRemainingDuration, int remainingDuration, ItemStackSnapshot itemStackInUse) {
        HashMap<String, Object> values = new HashMap<>();
        values.put("cause", cause);
        values.put("originalRemainingDuration", originalRemainingDuration);
        values.put("remainingDuration", remainingDuration);
        values.put("itemStackInUse", itemStackInUse);
        return SpongeEventFactoryUtils.createEventImpl(UseItemStackEvent.Finish.class, values);
    }

    /**
     * AUTOMATICALLY GENERATED, DO NOT EDIT.
     * Creates a new instance of
     * {@link org.spongepowered.api.event.item.inventory.UseItemStackEvent.Replace}.
     * 
     * @param cause The cause
     * @param originalRemainingDuration The original remaining duration
     * @param remainingDuration The remaining duration
     * @param itemStackInUse The item stack in use
     * @param itemStackResult The item stack result
     * @return A new replace use item stack event
     */
    public static UseItemStackEvent.Replace createUseItemStackEventReplace(Cause cause, int originalRemainingDuration, int remainingDuration, ItemStackSnapshot itemStackInUse, Transaction<ItemStackSnapshot> itemStackResult) {
        HashMap<String, Object> values = new HashMap<>();
        values.put("cause", cause);
        values.put("originalRemainingDuration", originalRemainingDuration);
        values.put("remainingDuration", remainingDuration);
        values.put("itemStackInUse", itemStackInUse);
        values.put("itemStackResult", itemStackResult);
        return SpongeEventFactoryUtils.createEventImpl(UseItemStackEvent.Replace.class, values);
    }

    /**
     * AUTOMATICALLY GENERATED, DO NOT EDIT.
     * Creates a new instance of
     * {@link org.spongepowered.api.event.item.inventory.UseItemStackEvent.Reset}.
     * 
     * @param cause The cause
     * @param originalRemainingDuration The original remaining duration
     * @param remainingDuration The remaining duration
     * @param itemStackInUse The item stack in use
     * @return A new reset use item stack event
     */
    public static UseItemStackEvent.Reset createUseItemStackEventReset(Cause cause, int originalRemainingDuration, int remainingDuration, ItemStackSnapshot itemStackInUse) {
        HashMap<String, Object> values = new HashMap<>();
        values.put("cause", cause);
        values.put("originalRemainingDuration", originalRemainingDuration);
        values.put("remainingDuration", remainingDuration);
        values.put("itemStackInUse", itemStackInUse);
        return SpongeEventFactoryUtils.createEventImpl(UseItemStackEvent.Reset.class, values);
    }

    /**
     * AUTOMATICALLY GENERATED, DO NOT EDIT.
     * Creates a new instance of
     * {@link org.spongepowered.api.event.item.inventory.UseItemStackEvent.Start}.
     * 
     * @param cause The cause
     * @param originalRemainingDuration The original remaining duration
     * @param remainingDuration The remaining duration
     * @param itemStackInUse The item stack in use
     * @return A new start use item stack event
     */
    public static UseItemStackEvent.Start createUseItemStackEventStart(Cause cause, int originalRemainingDuration, int remainingDuration, ItemStackSnapshot itemStackInUse) {
        HashMap<String, Object> values = new HashMap<>();
        values.put("cause", cause);
        values.put("originalRemainingDuration", originalRemainingDuration);
        values.put("remainingDuration", remainingDuration);
        values.put("itemStackInUse", itemStackInUse);
        return SpongeEventFactoryUtils.createEventImpl(UseItemStackEvent.Start.class, values);
    }

    /**
     * AUTOMATICALLY GENERATED, DO NOT EDIT.
     * Creates a new instance of
     * {@link org.spongepowered.api.event.item.inventory.UseItemStackEvent.Stop}.
     * 
     * @param cause The cause
     * @param originalRemainingDuration The original remaining duration
     * @param remainingDuration The remaining duration
     * @param itemStackInUse The item stack in use
     * @return A new stop use item stack event
     */
    public static UseItemStackEvent.Stop createUseItemStackEventStop(Cause cause, int originalRemainingDuration, int remainingDuration, ItemStackSnapshot itemStackInUse) {
        HashMap<String, Object> values = new HashMap<>();
        values.put("cause", cause);
        values.put("originalRemainingDuration", originalRemainingDuration);
        values.put("remainingDuration", remainingDuration);
        values.put("itemStackInUse", itemStackInUse);
        return SpongeEventFactoryUtils.createEventImpl(UseItemStackEvent.Stop.class, values);
    }

    /**
     * AUTOMATICALLY GENERATED, DO NOT EDIT.
     * Creates a new instance of
     * {@link org.spongepowered.api.event.item.inventory.UseItemStackEvent.Tick}.
     * 
     * @param cause The cause
     * @param originalRemainingDuration The original remaining duration
     * @param remainingDuration The remaining duration
     * @param itemStackInUse The item stack in use
     * @return A new tick use item stack event
     */
    public static UseItemStackEvent.Tick createUseItemStackEventTick(Cause cause, int originalRemainingDuration, int remainingDuration, ItemStackSnapshot itemStackInUse) {
        HashMap<String, Object> values = new HashMap<>();
        values.put("cause", cause);
        values.put("originalRemainingDuration", originalRemainingDuration);
        values.put("remainingDuration", remainingDuration);
        values.put("itemStackInUse", itemStackInUse);
        return SpongeEventFactoryUtils.createEventImpl(UseItemStackEvent.Tick.class, values);
    }

    /**
     * AUTOMATICALLY GENERATED, DO NOT EDIT.
     * Creates a new instance of
     * {@link org.spongepowered.api.event.message.MessageChannelEvent.Chat}.
     * 
     * @param cause The cause
     * @param originalChannel The original channel
     * @param channel The channel
     * @param formatter The formatter
     * @param rawMessage The raw message
     * @param messageCancelled The message cancelled
     * @return A new chat message channel event
     */
    public static MessageChannelEvent.Chat createMessageChannelEventChat(Cause cause, MessageChannel originalChannel, Optional<MessageChannel> channel, MessageEvent.MessageFormatter formatter, Text rawMessage, boolean messageCancelled) {
        HashMap<String, Object> values = new HashMap<>();
        values.put("cause", cause);
        values.put("originalChannel", originalChannel);
        values.put("channel", channel);
        values.put("formatter", formatter);
        values.put("rawMessage", rawMessage);
        values.put("messageCancelled", messageCancelled);
        return SpongeEventFactoryUtils.createEventImpl(MessageChannelEvent.Chat.class, values);
    }

    /**
     * AUTOMATICALLY GENERATED, DO NOT EDIT.
     * Creates a new instance of
     * {@link org.spongepowered.api.event.network.BanIpEvent}.
     * 
     * @param cause The cause
     * @param ban The ban
     * @return A new ban ip event
     */
    public static BanIpEvent createBanIpEvent(Cause cause, Ban.Ip ban) {
        HashMap<String, Object> values = new HashMap<>();
        values.put("cause", cause);
        values.put("ban", ban);
        return SpongeEventFactoryUtils.createEventImpl(BanIpEvent.class, values);
    }

    /**
     * AUTOMATICALLY GENERATED, DO NOT EDIT.
     * Creates a new instance of
<<<<<<< HEAD
=======
     * {@link org.spongepowered.api.event.network.ChannelRegistrationEvent}.
     * 
     * @param cause The cause
     * @param channel The channel
     * @param player The player
     * @return A new channel registration event
     */
    public static ChannelRegistrationEvent createChannelRegistrationEvent(Cause cause, String channel, Optional<Player> player) {
        HashMap<String, Object> values = new HashMap<>();
        values.put("cause", cause);
        values.put("channel", channel);
        values.put("player", player);
        return SpongeEventFactoryUtils.createEventImpl(ChannelRegistrationEvent.class, values);
    }

    /**
     * AUTOMATICALLY GENERATED, DO NOT EDIT.
     * Creates a new instance of
>>>>>>> 5d46aa36
     * {@link org.spongepowered.api.event.network.ChannelRegistrationEvent.Register}.
     * 
     * @param cause The cause
     * @param channel The channel
     * @param player The player
     * @return A new register channel registration event
     */
    public static ChannelRegistrationEvent.Register createChannelRegistrationEventRegister(Cause cause, String channel, Optional<Player> player) {
        HashMap<String, Object> values = new HashMap<>();
        values.put("cause", cause);
        values.put("channel", channel);
        values.put("player", player);
        return SpongeEventFactoryUtils.createEventImpl(ChannelRegistrationEvent.Register.class, values);
    }

    /**
     * AUTOMATICALLY GENERATED, DO NOT EDIT.
     * Creates a new instance of
     * {@link org.spongepowered.api.event.network.ChannelRegistrationEvent.Unregister}.
     * 
     * @param cause The cause
     * @param channel The channel
     * @param player The player
     * @return A new unregister channel registration event
     */
    public static ChannelRegistrationEvent.Unregister createChannelRegistrationEventUnregister(Cause cause, String channel, Optional<Player> player) {
        HashMap<String, Object> values = new HashMap<>();
        values.put("cause", cause);
        values.put("channel", channel);
        values.put("player", player);
        return SpongeEventFactoryUtils.createEventImpl(ChannelRegistrationEvent.Unregister.class, values);
    }

    /**
     * AUTOMATICALLY GENERATED, DO NOT EDIT.
     * Creates a new instance of
     * {@link org.spongepowered.api.event.network.ClientConnectionEvent.Auth}.
     * 
     * @param cause The cause
     * @param connection The connection
     * @param formatter The formatter
     * @param profile The profile
     * @param messageCancelled The message cancelled
     * @return A new auth client connection event
     */
    public static ClientConnectionEvent.Auth createClientConnectionEventAuth(Cause cause, RemoteConnection connection, MessageEvent.MessageFormatter formatter, GameProfile profile, boolean messageCancelled) {
        HashMap<String, Object> values = new HashMap<>();
        values.put("cause", cause);
        values.put("connection", connection);
        values.put("formatter", formatter);
        values.put("profile", profile);
        values.put("messageCancelled", messageCancelled);
        return SpongeEventFactoryUtils.createEventImpl(ClientConnectionEvent.Auth.class, values);
    }

    /**
     * AUTOMATICALLY GENERATED, DO NOT EDIT.
     * Creates a new instance of
     * {@link org.spongepowered.api.event.network.ClientConnectionEvent.Disconnect}.
     * 
     * @param cause The cause
     * @param originalChannel The original channel
     * @param channel The channel
     * @param formatter The formatter
     * @param targetEntity The target entity
     * @param messageCancelled The message cancelled
     * @return A new disconnect client connection event
     */
    public static ClientConnectionEvent.Disconnect createClientConnectionEventDisconnect(Cause cause, MessageChannel originalChannel, Optional<MessageChannel> channel, MessageEvent.MessageFormatter formatter, Player targetEntity, boolean messageCancelled) {
        HashMap<String, Object> values = new HashMap<>();
        values.put("cause", cause);
        values.put("originalChannel", originalChannel);
        values.put("channel", channel);
        values.put("formatter", formatter);
        values.put("targetEntity", targetEntity);
        values.put("messageCancelled", messageCancelled);
        return SpongeEventFactoryUtils.createEventImpl(ClientConnectionEvent.Disconnect.class, values);
    }

    /**
     * AUTOMATICALLY GENERATED, DO NOT EDIT.
     * Creates a new instance of
     * {@link org.spongepowered.api.event.network.ClientConnectionEvent.Join}.
     * 
     * @param cause The cause
     * @param originalChannel The original channel
     * @param channel The channel
     * @param formatter The formatter
     * @param targetEntity The target entity
     * @param messageCancelled The message cancelled
     * @return A new join client connection event
     */
    public static ClientConnectionEvent.Join createClientConnectionEventJoin(Cause cause, MessageChannel originalChannel, Optional<MessageChannel> channel, MessageEvent.MessageFormatter formatter, Player targetEntity, boolean messageCancelled) {
        HashMap<String, Object> values = new HashMap<>();
        values.put("cause", cause);
        values.put("originalChannel", originalChannel);
        values.put("channel", channel);
        values.put("formatter", formatter);
        values.put("targetEntity", targetEntity);
        values.put("messageCancelled", messageCancelled);
        return SpongeEventFactoryUtils.createEventImpl(ClientConnectionEvent.Join.class, values);
    }

    /**
     * AUTOMATICALLY GENERATED, DO NOT EDIT.
     * Creates a new instance of
     * {@link org.spongepowered.api.event.network.ClientConnectionEvent.Login}.
     * 
     * @param cause The cause
     * @param fromTransform The from transform
     * @param toTransform The to transform
     * @param connection The connection
     * @param formatter The formatter
     * @param profile The profile
     * @param targetUser The target user
     * @param messageCancelled The message cancelled
     * @return A new login client connection event
     */
    public static ClientConnectionEvent.Login createClientConnectionEventLogin(Cause cause, Transform<World> fromTransform, Transform<World> toTransform, RemoteConnection connection, MessageEvent.MessageFormatter formatter, GameProfile profile, User targetUser, boolean messageCancelled) {
        HashMap<String, Object> values = new HashMap<>();
        values.put("cause", cause);
        values.put("fromTransform", fromTransform);
        values.put("toTransform", toTransform);
        values.put("connection", connection);
        values.put("formatter", formatter);
        values.put("profile", profile);
        values.put("targetUser", targetUser);
        values.put("messageCancelled", messageCancelled);
        return SpongeEventFactoryUtils.createEventImpl(ClientConnectionEvent.Login.class, values);
    }

    /**
     * AUTOMATICALLY GENERATED, DO NOT EDIT.
     * Creates a new instance of
     * {@link org.spongepowered.api.event.network.PardonIpEvent}.
     * 
     * @param cause The cause
     * @param ban The ban
     * @return A new pardon ip event
     */
    public static PardonIpEvent createPardonIpEvent(Cause cause, Ban.Ip ban) {
        HashMap<String, Object> values = new HashMap<>();
        values.put("cause", cause);
        values.put("ban", ban);
        return SpongeEventFactoryUtils.createEventImpl(PardonIpEvent.class, values);
    }

    /**
     * AUTOMATICALLY GENERATED, DO NOT EDIT.
     * Creates a new instance of
     * {@link org.spongepowered.api.event.network.rcon.RconConnectionEvent.Connect}.
     * 
     * @param cause The cause
     * @param source The source
     * @return A new connect rcon connection event
     */
    public static RconConnectionEvent.Connect createRconConnectionEventConnect(Cause cause, RconSource source) {
        HashMap<String, Object> values = new HashMap<>();
        values.put("cause", cause);
        values.put("source", source);
        return SpongeEventFactoryUtils.createEventImpl(RconConnectionEvent.Connect.class, values);
    }

    /**
     * AUTOMATICALLY GENERATED, DO NOT EDIT.
     * Creates a new instance of
     * {@link org.spongepowered.api.event.network.rcon.RconConnectionEvent.Disconnect}.
     * 
     * @param cause The cause
     * @param source The source
     * @return A new disconnect rcon connection event
     */
    public static RconConnectionEvent.Disconnect createRconConnectionEventDisconnect(Cause cause, RconSource source) {
        HashMap<String, Object> values = new HashMap<>();
        values.put("cause", cause);
        values.put("source", source);
        return SpongeEventFactoryUtils.createEventImpl(RconConnectionEvent.Disconnect.class, values);
    }

    /**
     * AUTOMATICALLY GENERATED, DO NOT EDIT.
     * Creates a new instance of
     * {@link org.spongepowered.api.event.network.rcon.RconConnectionEvent.Login}.
     * 
     * @param cause The cause
     * @param source The source
     * @return A new login rcon connection event
     */
    public static RconConnectionEvent.Login createRconConnectionEventLogin(Cause cause, RconSource source) {
        HashMap<String, Object> values = new HashMap<>();
        values.put("cause", cause);
        values.put("source", source);
        return SpongeEventFactoryUtils.createEventImpl(RconConnectionEvent.Login.class, values);
    }

    /**
     * AUTOMATICALLY GENERATED, DO NOT EDIT.
     * Creates a new instance of
     * {@link org.spongepowered.api.event.server.ClientPingServerEvent}.
     * 
     * @param cause The cause
     * @param client The client
     * @param response The response
     * @return A new client ping server event
     */
    public static ClientPingServerEvent createClientPingServerEvent(Cause cause, StatusClient client, ClientPingServerEvent.Response response) {
        HashMap<String, Object> values = new HashMap<>();
        values.put("cause", cause);
        values.put("client", client);
        values.put("response", response);
        return SpongeEventFactoryUtils.createEventImpl(ClientPingServerEvent.class, values);
    }

    /**
     * AUTOMATICALLY GENERATED, DO NOT EDIT.
     * Creates a new instance of
     * {@link org.spongepowered.api.event.server.ClientPingServerEvent.Response.Players}.
     * 
     * @param profiles The profiles
     * @param max The max
     * @param online The online
     * @return A new players response client ping server event
     */
    public static ClientPingServerEvent.Response.Players createClientPingServerEventResponsePlayers(List<GameProfile> profiles, int max, int online) {
        HashMap<String, Object> values = new HashMap<>();
        values.put("profiles", profiles);
        values.put("max", max);
        values.put("online", online);
        return SpongeEventFactoryUtils.createEventImpl(ClientPingServerEvent.Response.Players.class, values);
    }

    /**
     * AUTOMATICALLY GENERATED, DO NOT EDIT.
     * Creates a new instance of
     * {@link org.spongepowered.api.event.server.query.QueryServerEvent.Basic}.
     * 
     * @param cause The cause
     * @param address The address
     * @param gameType The game type
     * @param map The map
     * @param motd The motd
     * @param maxPlayerCount The max player count
     * @param maxSize The max size
     * @param playerCount The player count
     * @param size The size
     * @return A new basic query server event
     */
    public static QueryServerEvent.Basic createQueryServerEventBasic(Cause cause, InetSocketAddress address, String gameType, String map, String motd, int maxPlayerCount, int maxSize, int playerCount, int size) {
        HashMap<String, Object> values = new HashMap<>();
        values.put("cause", cause);
        values.put("address", address);
        values.put("gameType", gameType);
        values.put("map", map);
        values.put("motd", motd);
        values.put("maxPlayerCount", maxPlayerCount);
        values.put("maxSize", maxSize);
        values.put("playerCount", playerCount);
        values.put("size", size);
        return SpongeEventFactoryUtils.createEventImpl(QueryServerEvent.Basic.class, values);
    }

    /**
     * AUTOMATICALLY GENERATED, DO NOT EDIT.
     * Creates a new instance of
     * {@link org.spongepowered.api.event.server.query.QueryServerEvent.Full}.
     * 
     * @param cause The cause
     * @param address The address
     * @param customValuesMap The custom values map
     * @param gameId The game id
     * @param gameType The game type
     * @param map The map
     * @param motd The motd
     * @param players The players
     * @param plugins The plugins
     * @param version The version
     * @param maxPlayerCount The max player count
     * @param maxSize The max size
     * @param playerCount The player count
     * @param size The size
     * @return A new full query server event
     */
    public static QueryServerEvent.Full createQueryServerEventFull(Cause cause, InetSocketAddress address, Map<String, String> customValuesMap, String gameId, String gameType, String map, String motd, List<String> players, String plugins, String version, int maxPlayerCount, int maxSize, int playerCount, int size) {
        HashMap<String, Object> values = new HashMap<>();
        values.put("cause", cause);
        values.put("address", address);
        values.put("customValuesMap", customValuesMap);
        values.put("gameId", gameId);
        values.put("gameType", gameType);
        values.put("map", map);
        values.put("motd", motd);
        values.put("players", players);
        values.put("plugins", plugins);
        values.put("version", version);
        values.put("maxPlayerCount", maxPlayerCount);
        values.put("maxSize", maxSize);
        values.put("playerCount", playerCount);
        values.put("size", size);
        return SpongeEventFactoryUtils.createEventImpl(QueryServerEvent.Full.class, values);
    }

    /**
     * AUTOMATICALLY GENERATED, DO NOT EDIT.
     * Creates a new instance of
     * {@link org.spongepowered.api.event.service.ChangeServiceProviderEvent}.
     * 
     * @param cause The cause
     * @param newProviderRegistration The new provider registration
     * @param previousProviderRegistration The previous provider registration
     * @return A new change service provider event
     */
    public static ChangeServiceProviderEvent createChangeServiceProviderEvent(Cause cause, ProviderRegistration<?> newProviderRegistration, Optional<ProviderRegistration<?>> previousProviderRegistration) {
        HashMap<String, Object> values = new HashMap<>();
        values.put("cause", cause);
        values.put("newProviderRegistration", newProviderRegistration);
        values.put("previousProviderRegistration", previousProviderRegistration);
        return SpongeEventFactoryUtils.createEventImpl(ChangeServiceProviderEvent.class, values);
    }

    /**
     * AUTOMATICALLY GENERATED, DO NOT EDIT.
     * Creates a new instance of
     * {@link org.spongepowered.api.event.statistic.ChangeStatisticEvent.TargetPlayer}.
     * 
     * @param cause The cause
     * @param originalValue The original value
     * @param value The value
     * @param statistic The statistic
     * @param targetEntity The target entity
     * @return A new target player change statistic event
     */
    public static ChangeStatisticEvent.TargetPlayer createChangeStatisticEventTargetPlayer(Cause cause, long originalValue, long value, Statistic statistic, Player targetEntity) {
        HashMap<String, Object> values = new HashMap<>();
        values.put("cause", cause);
        values.put("originalValue", originalValue);
        values.put("value", value);
        values.put("statistic", statistic);
        values.put("targetEntity", targetEntity);
        return SpongeEventFactoryUtils.createEventImpl(ChangeStatisticEvent.TargetPlayer.class, values);
    }

    /**
     * AUTOMATICALLY GENERATED, DO NOT EDIT.
     * Creates a new instance of
     * {@link org.spongepowered.api.event.user.BanUserEvent}.
     * 
     * @param cause The cause
     * @param ban The ban
     * @param targetUser The target user
     * @return A new ban user event
     */
    public static BanUserEvent createBanUserEvent(Cause cause, Ban.Profile ban, User targetUser) {
        HashMap<String, Object> values = new HashMap<>();
        values.put("cause", cause);
        values.put("ban", ban);
        values.put("targetUser", targetUser);
        return SpongeEventFactoryUtils.createEventImpl(BanUserEvent.class, values);
    }

    /**
     * AUTOMATICALLY GENERATED, DO NOT EDIT.
     * Creates a new instance of
     * {@link org.spongepowered.api.event.user.BanUserEvent.TargetPlayer}.
     * 
     * @param cause The cause
     * @param ban The ban
     * @param targetEntity The target entity
     * @param targetUser The target user
     * @return A new target player ban user event
     */
    public static BanUserEvent.TargetPlayer createBanUserEventTargetPlayer(Cause cause, Ban.Profile ban, Player targetEntity, User targetUser) {
        HashMap<String, Object> values = new HashMap<>();
        values.put("cause", cause);
        values.put("ban", ban);
        values.put("targetEntity", targetEntity);
        values.put("targetUser", targetUser);
        return SpongeEventFactoryUtils.createEventImpl(BanUserEvent.TargetPlayer.class, values);
    }

    /**
     * AUTOMATICALLY GENERATED, DO NOT EDIT.
     * Creates a new instance of
     * {@link org.spongepowered.api.event.user.PardonUserEvent}.
     * 
     * @param cause The cause
     * @param ban The ban
     * @param targetUser The target user
     * @return A new pardon user event
     */
    public static PardonUserEvent createPardonUserEvent(Cause cause, Ban.Profile ban, User targetUser) {
        HashMap<String, Object> values = new HashMap<>();
        values.put("cause", cause);
        values.put("ban", ban);
        values.put("targetUser", targetUser);
        return SpongeEventFactoryUtils.createEventImpl(PardonUserEvent.class, values);
    }

    /**
     * AUTOMATICALLY GENERATED, DO NOT EDIT.
     * Creates a new instance of
     * {@link org.spongepowered.api.event.user.PardonUserEvent.TargetPlayer}.
     * 
     * @param cause The cause
     * @param ban The ban
     * @param targetEntity The target entity
     * @param targetUser The target user
     * @return A new target player pardon user event
     */
    public static PardonUserEvent.TargetPlayer createPardonUserEventTargetPlayer(Cause cause, Ban.Profile ban, Player targetEntity, Player targetUser) {
        HashMap<String, Object> values = new HashMap<>();
        values.put("cause", cause);
        values.put("ban", ban);
        values.put("targetEntity", targetEntity);
        values.put("targetUser", targetUser);
        return SpongeEventFactoryUtils.createEventImpl(PardonUserEvent.TargetPlayer.class, values);
    }

    /**
     * AUTOMATICALLY GENERATED, DO NOT EDIT.
     * Creates a new instance of
     * {@link org.spongepowered.api.event.user.TargetUserEvent}.
     * 
     * @param cause The cause
     * @param targetUser The target user
     * @return A new target user event
     */
    public static TargetUserEvent createTargetUserEvent(Cause cause, User targetUser) {
        HashMap<String, Object> values = new HashMap<>();
        values.put("cause", cause);
        values.put("targetUser", targetUser);
        return SpongeEventFactoryUtils.createEventImpl(TargetUserEvent.class, values);
    }

    /**
     * AUTOMATICALLY GENERATED, DO NOT EDIT.
     * Creates a new instance of
     * {@link org.spongepowered.api.event.world.ChangeWorldGameRuleEvent}.
     * 
     * @param cause The cause
     * @param originalValue The original value
     * @param value The value
     * @param name The name
     * @param targetWorld The target world
     * @return A new change world game rule event
     */
    public static ChangeWorldGameRuleEvent createChangeWorldGameRuleEvent(Cause cause, String originalValue, String value, String name, World targetWorld) {
        HashMap<String, Object> values = new HashMap<>();
        values.put("cause", cause);
        values.put("originalValue", originalValue);
        values.put("value", value);
        values.put("name", name);
        values.put("targetWorld", targetWorld);
        return SpongeEventFactoryUtils.createEventImpl(ChangeWorldGameRuleEvent.class, values);
    }

    /**
     * AUTOMATICALLY GENERATED, DO NOT EDIT.
     * Creates a new instance of
     * {@link org.spongepowered.api.event.world.ChangeWorldWeatherEvent}.
     * 
     * @param cause The cause
     * @param originalDuration The original duration
     * @param duration The duration
     * @param originalWeather The original weather
     * @param weather The weather
     * @param initialWeather The initial weather
     * @param targetWorld The target world
     * @return A new change world weather event
     */
    public static ChangeWorldWeatherEvent createChangeWorldWeatherEvent(Cause cause, int originalDuration, int duration, Weather originalWeather, Weather weather, Weather initialWeather, World targetWorld) {
        HashMap<String, Object> values = new HashMap<>();
        values.put("cause", cause);
        values.put("originalDuration", originalDuration);
        values.put("duration", duration);
        values.put("originalWeather", originalWeather);
        values.put("weather", weather);
        values.put("initialWeather", initialWeather);
        values.put("targetWorld", targetWorld);
        return SpongeEventFactoryUtils.createEventImpl(ChangeWorldWeatherEvent.class, values);
    }

    /**
     * AUTOMATICALLY GENERATED, DO NOT EDIT.
     * Creates a new instance of
     * {@link org.spongepowered.api.event.world.ConstructPortalEvent}.
     * 
     * @param cause The cause
     * @param portalLocation The portal location
     * @return A new construct portal event
     */
    public static ConstructPortalEvent createConstructPortalEvent(Cause cause, Location<World> portalLocation) {
        HashMap<String, Object> values = new HashMap<>();
        values.put("cause", cause);
        values.put("portalLocation", portalLocation);
        return SpongeEventFactoryUtils.createEventImpl(ConstructPortalEvent.class, values);
    }

    /**
     * AUTOMATICALLY GENERATED, DO NOT EDIT.
     * Creates a new instance of
     * {@link org.spongepowered.api.event.world.ConstructWorldPropertiesEvent}.
     * 
     * @param cause The cause
     * @param worldArchetype The world archetype
     * @param worldProperties The world properties
     * @return A new construct world properties event
     */
    public static ConstructWorldPropertiesEvent createConstructWorldPropertiesEvent(Cause cause, WorldArchetype worldArchetype, WorldProperties worldProperties) {
        HashMap<String, Object> values = new HashMap<>();
        values.put("cause", cause);
        values.put("worldArchetype", worldArchetype);
        values.put("worldProperties", worldProperties);
        return SpongeEventFactoryUtils.createEventImpl(ConstructWorldPropertiesEvent.class, values);
    }

    /**
     * AUTOMATICALLY GENERATED, DO NOT EDIT.
     * Creates a new instance of
     * {@link org.spongepowered.api.event.world.ExplosionEvent.Detonate}.
     * 
     * @param cause The cause
     * @param entities The entities
     * @param explosion The explosion
     * @param targetWorld The target world
     * @param transactions The transactions
     * @return A new detonate explosion event
     */
    public static ExplosionEvent.Detonate createExplosionEventDetonate(Cause cause, List<Entity> entities, Explosion explosion, World targetWorld, List<Transaction<BlockSnapshot>> transactions) {
        HashMap<String, Object> values = new HashMap<>();
        values.put("cause", cause);
        values.put("entities", entities);
        values.put("explosion", explosion);
        values.put("targetWorld", targetWorld);
        values.put("transactions", transactions);
        return SpongeEventFactoryUtils.createEventImpl(ExplosionEvent.Detonate.class, values);
    }

    /**
     * AUTOMATICALLY GENERATED, DO NOT EDIT.
     * Creates a new instance of
     * {@link org.spongepowered.api.event.world.ExplosionEvent.Post}.
     * 
     * @param cause The cause
     * @param explosion The explosion
     * @param targetWorld The target world
     * @return A new post explosion event
     */
    public static ExplosionEvent.Post createExplosionEventPost(Cause cause, Explosion explosion, World targetWorld) {
        HashMap<String, Object> values = new HashMap<>();
        values.put("cause", cause);
        values.put("explosion", explosion);
        values.put("targetWorld", targetWorld);
        return SpongeEventFactoryUtils.createEventImpl(ExplosionEvent.Post.class, values);
    }

    /**
     * AUTOMATICALLY GENERATED, DO NOT EDIT.
     * Creates a new instance of
     * {@link org.spongepowered.api.event.world.ExplosionEvent.Pre}.
     * 
     * @param cause The cause
     * @param explosion The explosion
     * @param targetWorld The target world
     * @return A new pre explosion event
     */
    public static ExplosionEvent.Pre createExplosionEventPre(Cause cause, Explosion explosion, World targetWorld) {
        HashMap<String, Object> values = new HashMap<>();
        values.put("cause", cause);
        values.put("explosion", explosion);
        values.put("targetWorld", targetWorld);
        return SpongeEventFactoryUtils.createEventImpl(ExplosionEvent.Pre.class, values);
    }

    /**
     * AUTOMATICALLY GENERATED, DO NOT EDIT.
     * Creates a new instance of
     * {@link org.spongepowered.api.event.world.GenerateChunkEvent.Post}.
     * 
     * @param cause The cause
     * @param targetChunk The target chunk
     * @return A new post generate chunk event
     */
    public static GenerateChunkEvent.Post createGenerateChunkEventPost(Cause cause, Chunk targetChunk) {
        HashMap<String, Object> values = new HashMap<>();
        values.put("cause", cause);
        values.put("targetChunk", targetChunk);
        return SpongeEventFactoryUtils.createEventImpl(GenerateChunkEvent.Post.class, values);
    }

    /**
     * AUTOMATICALLY GENERATED, DO NOT EDIT.
     * Creates a new instance of
     * {@link org.spongepowered.api.event.world.GenerateChunkEvent.Pre}.
     * 
     * @param cause The cause
     * @param targetChunk The target chunk
     * @return A new pre generate chunk event
     */
    public static GenerateChunkEvent.Pre createGenerateChunkEventPre(Cause cause, Chunk targetChunk) {
        HashMap<String, Object> values = new HashMap<>();
        values.put("cause", cause);
        values.put("targetChunk", targetChunk);
        return SpongeEventFactoryUtils.createEventImpl(GenerateChunkEvent.Pre.class, values);
    }

    /**
     * AUTOMATICALLY GENERATED, DO NOT EDIT.
     * Creates a new instance of
     * {@link org.spongepowered.api.event.world.LoadWorldEvent}.
     * 
     * @param cause The cause
     * @param targetWorld The target world
     * @return A new load world event
     */
    public static LoadWorldEvent createLoadWorldEvent(Cause cause, World targetWorld) {
        HashMap<String, Object> values = new HashMap<>();
        values.put("cause", cause);
        values.put("targetWorld", targetWorld);
        return SpongeEventFactoryUtils.createEventImpl(LoadWorldEvent.class, values);
    }

    /**
     * AUTOMATICALLY GENERATED, DO NOT EDIT.
     * Creates a new instance of
     * {@link org.spongepowered.api.event.world.SaveWorldEvent}.
     * 
     * @param cause The cause
     * @param targetWorld The target world
     * @return A new save world event
     */
    public static SaveWorldEvent createSaveWorldEvent(Cause cause, World targetWorld) {
        HashMap<String, Object> values = new HashMap<>();
        values.put("cause", cause);
        values.put("targetWorld", targetWorld);
        return SpongeEventFactoryUtils.createEventImpl(SaveWorldEvent.class, values);
    }

    /**
     * AUTOMATICALLY GENERATED, DO NOT EDIT.
     * Creates a new instance of
     * {@link org.spongepowered.api.event.world.SaveWorldEvent.Post}.
     * 
     * @param cause The cause
     * @param targetWorld The target world
     * @return A new post save world event
     */
    public static SaveWorldEvent.Post createSaveWorldEventPost(Cause cause, World targetWorld) {
        HashMap<String, Object> values = new HashMap<>();
        values.put("cause", cause);
        values.put("targetWorld", targetWorld);
        return SpongeEventFactoryUtils.createEventImpl(SaveWorldEvent.Post.class, values);
    }

    /**
     * AUTOMATICALLY GENERATED, DO NOT EDIT.
     * Creates a new instance of
     * {@link org.spongepowered.api.event.world.SaveWorldEvent.Pre}.
     * 
     * @param cause The cause
     * @param targetWorld The target world
     * @return A new pre save world event
     */
    public static SaveWorldEvent.Pre createSaveWorldEventPre(Cause cause, World targetWorld) {
        HashMap<String, Object> values = new HashMap<>();
        values.put("cause", cause);
        values.put("targetWorld", targetWorld);
        return SpongeEventFactoryUtils.createEventImpl(SaveWorldEvent.Pre.class, values);
    }

    /**
     * AUTOMATICALLY GENERATED, DO NOT EDIT.
     * Creates a new instance of
     * {@link org.spongepowered.api.event.world.TargetWorldEvent}.
     * 
     * @param cause The cause
     * @param targetWorld The target world
     * @return A new target world event
     */
    public static TargetWorldEvent createTargetWorldEvent(Cause cause, World targetWorld) {
        HashMap<String, Object> values = new HashMap<>();
        values.put("cause", cause);
        values.put("targetWorld", targetWorld);
        return SpongeEventFactoryUtils.createEventImpl(TargetWorldEvent.class, values);
    }

    /**
     * AUTOMATICALLY GENERATED, DO NOT EDIT.
     * Creates a new instance of
     * {@link org.spongepowered.api.event.world.UnloadWorldEvent}.
     * 
     * @param cause The cause
     * @param targetWorld The target world
     * @return A new unload world event
     */
    public static UnloadWorldEvent createUnloadWorldEvent(Cause cause, World targetWorld) {
        HashMap<String, Object> values = new HashMap<>();
        values.put("cause", cause);
        values.put("targetWorld", targetWorld);
        return SpongeEventFactoryUtils.createEventImpl(UnloadWorldEvent.class, values);
    }

    /**
     * AUTOMATICALLY GENERATED, DO NOT EDIT.
     * Creates a new instance of
     * {@link org.spongepowered.api.event.world.chunk.ForcedChunkEvent}.
     * 
     * @param cause The cause
     * @param chunkCoords The chunk coords
     * @param ticket The ticket
     * @return A new forced chunk event
     */
    public static ForcedChunkEvent createForcedChunkEvent(Cause cause, Vector3i chunkCoords, ChunkTicketManager.LoadingTicket ticket) {
        HashMap<String, Object> values = new HashMap<>();
        values.put("cause", cause);
        values.put("chunkCoords", chunkCoords);
        values.put("ticket", ticket);
        return SpongeEventFactoryUtils.createEventImpl(ForcedChunkEvent.class, values);
    }

    /**
     * AUTOMATICALLY GENERATED, DO NOT EDIT.
     * Creates a new instance of
     * {@link org.spongepowered.api.event.world.chunk.LoadChunkEvent}.
     * 
     * @param cause The cause
     * @param targetChunk The target chunk
     * @return A new load chunk event
     */
    public static LoadChunkEvent createLoadChunkEvent(Cause cause, Chunk targetChunk) {
        HashMap<String, Object> values = new HashMap<>();
        values.put("cause", cause);
        values.put("targetChunk", targetChunk);
        return SpongeEventFactoryUtils.createEventImpl(LoadChunkEvent.class, values);
    }

    /**
     * AUTOMATICALLY GENERATED, DO NOT EDIT.
     * Creates a new instance of
     * {@link org.spongepowered.api.event.world.chunk.PopulateChunkEvent.Populate}.
     * 
     * @param cause The cause
     * @param populator The populator
     * @param targetChunk The target chunk
     * @return A new populate populate chunk event
     */
    public static PopulateChunkEvent.Populate createPopulateChunkEventPopulate(Cause cause, Populator populator, Chunk targetChunk) {
        HashMap<String, Object> values = new HashMap<>();
        values.put("cause", cause);
        values.put("populator", populator);
        values.put("targetChunk", targetChunk);
        return SpongeEventFactoryUtils.createEventImpl(PopulateChunkEvent.Populate.class, values);
    }

    /**
     * AUTOMATICALLY GENERATED, DO NOT EDIT.
     * Creates a new instance of
     * {@link org.spongepowered.api.event.world.chunk.PopulateChunkEvent.Post}.
     * 
     * @param cause The cause
     * @param appliedPopulators The applied populators
     * @param targetChunk The target chunk
     * @return A new post populate chunk event
     */
    public static PopulateChunkEvent.Post createPopulateChunkEventPost(Cause cause, List<Populator> appliedPopulators, Chunk targetChunk) {
        HashMap<String, Object> values = new HashMap<>();
        values.put("cause", cause);
        values.put("appliedPopulators", appliedPopulators);
        values.put("targetChunk", targetChunk);
        return SpongeEventFactoryUtils.createEventImpl(PopulateChunkEvent.Post.class, values);
    }

    /**
     * AUTOMATICALLY GENERATED, DO NOT EDIT.
     * Creates a new instance of
     * {@link org.spongepowered.api.event.world.chunk.PopulateChunkEvent.Pre}.
     * 
     * @param cause The cause
     * @param pendingPopulators The pending populators
     * @param targetChunk The target chunk
     * @return A new pre populate chunk event
     */
    public static PopulateChunkEvent.Pre createPopulateChunkEventPre(Cause cause, List<Populator> pendingPopulators, Chunk targetChunk) {
        HashMap<String, Object> values = new HashMap<>();
        values.put("cause", cause);
        values.put("pendingPopulators", pendingPopulators);
        values.put("targetChunk", targetChunk);
        return SpongeEventFactoryUtils.createEventImpl(PopulateChunkEvent.Pre.class, values);
    }

    /**
     * AUTOMATICALLY GENERATED, DO NOT EDIT.
     * Creates a new instance of
     * {@link org.spongepowered.api.event.world.chunk.TargetChunkEvent}.
     * 
     * @param cause The cause
     * @param targetChunk The target chunk
     * @return A new target chunk event
     */
    public static TargetChunkEvent createTargetChunkEvent(Cause cause, Chunk targetChunk) {
        HashMap<String, Object> values = new HashMap<>();
        values.put("cause", cause);
        values.put("targetChunk", targetChunk);
        return SpongeEventFactoryUtils.createEventImpl(TargetChunkEvent.class, values);
    }

    /**
     * AUTOMATICALLY GENERATED, DO NOT EDIT.
     * Creates a new instance of
     * {@link org.spongepowered.api.event.world.chunk.UnforcedChunkEvent}.
     * 
     * @param cause The cause
     * @param chunkCoords The chunk coords
     * @param ticket The ticket
     * @return A new unforced chunk event
     */
    public static UnforcedChunkEvent createUnforcedChunkEvent(Cause cause, Vector3i chunkCoords, ChunkTicketManager.LoadingTicket ticket) {
        HashMap<String, Object> values = new HashMap<>();
        values.put("cause", cause);
        values.put("chunkCoords", chunkCoords);
        values.put("ticket", ticket);
        return SpongeEventFactoryUtils.createEventImpl(UnforcedChunkEvent.class, values);
    }

    /**
     * AUTOMATICALLY GENERATED, DO NOT EDIT.
     * Creates a new instance of
     * {@link org.spongepowered.api.event.world.chunk.UnloadChunkEvent}.
     * 
     * @param cause The cause
     * @param targetChunk The target chunk
     * @return A new unload chunk event
     */
    public static UnloadChunkEvent createUnloadChunkEvent(Cause cause, Chunk targetChunk) {
        HashMap<String, Object> values = new HashMap<>();
        values.put("cause", cause);
        values.put("targetChunk", targetChunk);
        return SpongeEventFactoryUtils.createEventImpl(UnloadChunkEvent.class, values);
    }
}
<|MERGE_RESOLUTION|>--- conflicted
+++ resolved
@@ -3338,27 +3338,6 @@
     /**
      * AUTOMATICALLY GENERATED, DO NOT EDIT.
      * Creates a new instance of
-<<<<<<< HEAD
-=======
-     * {@link org.spongepowered.api.event.network.ChannelRegistrationEvent}.
-     * 
-     * @param cause The cause
-     * @param channel The channel
-     * @param player The player
-     * @return A new channel registration event
-     */
-    public static ChannelRegistrationEvent createChannelRegistrationEvent(Cause cause, String channel, Optional<Player> player) {
-        HashMap<String, Object> values = new HashMap<>();
-        values.put("cause", cause);
-        values.put("channel", channel);
-        values.put("player", player);
-        return SpongeEventFactoryUtils.createEventImpl(ChannelRegistrationEvent.class, values);
-    }
-
-    /**
-     * AUTOMATICALLY GENERATED, DO NOT EDIT.
-     * Creates a new instance of
->>>>>>> 5d46aa36
      * {@link org.spongepowered.api.event.network.ChannelRegistrationEvent.Register}.
      * 
      * @param cause The cause
